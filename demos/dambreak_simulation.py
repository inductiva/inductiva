<<<<<<< HEAD
"""Sample usage of SPlisHSPlasH simulation via API."""
=======
"""Sample usage of SPlisHSPlasH simulation via API.
"""
from absl import logging
from absl import flags
from absl import app

>>>>>>> 84fa153a
import inductiva
import inductiva_utils

<<<<<<< HEAD
from absl import logging
from absl import flags
from absl import app

FLAGS = flags.FLAGS

flags.DEFINE_string("api_url", "http://api.inductiva.ai",
                    "Base URL of the Inductiva API.")


def main(_):
    inductiva.api_url = FLAGS.api_url
=======
FLAGS = flags.FLAGS

flags.DEFINE_list("fluid_dimensions", [0.2, 0.8, 0.8],
                  "Dimensions of the fluid column.")
flags.DEFINE_list("fluid_position", [0.0, 0.0, 0.0],
                  "Position of the fluid column in the tank.")
flags.DEFINE_float("particle_radius", 0.01,
                   "Radius of the discretization particles, in meters.")
flags.DEFINE_string(
    "color_quantity", None, " Quantity to represent in the color scale of the"
    "scatter plot.")


def main(_):
    inductiva.init(address="http://192.168.1.50:8000", output_dir="output")
>>>>>>> 84fa153a

    scenario = inductiva.fluids.DamBreak(
        fluid=inductiva.fluids.WATER,
        fluid_dimensions=inductiva_utils.flags.cast_list_to_float(
            FLAGS.fluid_dimensions),
        fluid_position=inductiva_utils.flags.cast_list_to_float(
            FLAGS.fluid_position),
        particle_radius=FLAGS.particle_radius)

    simulation_output = scenario.simulate()
<<<<<<< HEAD
    simulation_output.render()
=======
    simulation_output.render(color_quantity=FLAGS.color_quantity)
>>>>>>> 84fa153a


if __name__ == "__main__":
    logging.set_verbosity(logging.DEBUG)
    app.run(main)<|MERGE_RESOLUTION|>--- conflicted
+++ resolved
@@ -1,32 +1,16 @@
-<<<<<<< HEAD
 """Sample usage of SPlisHSPlasH simulation via API."""
-=======
-"""Sample usage of SPlisHSPlasH simulation via API.
-"""
 from absl import logging
 from absl import flags
 from absl import app
 
->>>>>>> 84fa153a
 import inductiva
 import inductiva_utils
 
-<<<<<<< HEAD
-from absl import logging
-from absl import flags
-from absl import app
 
 FLAGS = flags.FLAGS
 
 flags.DEFINE_string("api_url", "http://api.inductiva.ai",
                     "Base URL of the Inductiva API.")
-
-
-def main(_):
-    inductiva.api_url = FLAGS.api_url
-=======
-FLAGS = flags.FLAGS
-
 flags.DEFINE_list("fluid_dimensions", [0.2, 0.8, 0.8],
                   "Dimensions of the fluid column.")
 flags.DEFINE_list("fluid_position", [0.0, 0.0, 0.0],
@@ -39,8 +23,7 @@
 
 
 def main(_):
-    inductiva.init(address="http://192.168.1.50:8000", output_dir="output")
->>>>>>> 84fa153a
+    inductiva.api_url = FLAGS.api_url
 
     scenario = inductiva.fluids.DamBreak(
         fluid=inductiva.fluids.WATER,
@@ -51,11 +34,7 @@
         particle_radius=FLAGS.particle_radius)
 
     simulation_output = scenario.simulate()
-<<<<<<< HEAD
-    simulation_output.render()
-=======
     simulation_output.render(color_quantity=FLAGS.color_quantity)
->>>>>>> 84fa153a
 
 
 if __name__ == "__main__":
