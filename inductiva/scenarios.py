"""Base class for scenarios."""

from abc import ABC
import io
import shutil
import os
import tempfile
from typing import Optional, Union

<<<<<<< HEAD
from inductiva import resources, utils
=======
from inductiva import resources, types
>>>>>>> 44813a5d
from inductiva.types import Path
from inductiva.simulators import Simulator
import json


class Scenario(ABC):
    """Base class for scenarios."""
    valid_simulators = []
    params = {}
    template_files_dir = None

    def config_params(self, simulator: Simulator, input_dir: Path):
        """Entry-point to further configure params.
        
        Useful when a scenario can be configured for several simulators,
        but params differ in implementation between them.
        """
        pass

    def add_extra_input_files(self, simulator: Simulator, input_dir: Path):
        """Entry-point to add extra files used in the simulation.
        
        Usefull to files as args to the simulation. E.g., protein or vehicle.
        """
        pass

    def create_input_files(self, simulator: Simulator, input_dir: Path):  # pylint: disable=unused-argument
        """Create input files from template."""

        template_files_dir = os.path.join(self.template_files_dir,
                                          "sim_config_files")

        # Copy all files from the template dir to the input directory
        shutil.copytree(template_files_dir,
                        input_dir,
                        dirs_exist_ok=True,
                        symlinks=True)

        template_filenames = utils.templates.get_template_filenames(
            template_files_dir)

        output_filename_paths = [
            os.path.join(input_dir,
                         file.split(".jinja")[0]) for file in template_filenames
        ]

        utils.templates.batch_replace_params(
            templates_dir=input_dir,
            template_filenames=template_filenames,
            params=self.params,
            output_filename_paths=output_filename_paths,
            remove_templates=True,
        )

    def get_commands(self,
                     commands_file: Union[str, io.StringIO] = "commands.json"):
        "Read list of commands from commands.json file"

        commands_file = os.path.join(self.template_files_dir, commands_file)
        if isinstance(commands_file, str):
            with open(commands_file, "r", encoding="utf-8") as f:
                return json.load(f)

        # Make sure already opened file is read from the beginning
        commands_file.seek(0)
        return json.load(commands_file)

    def validate_simulator(self, simulator: Simulator):
        """Checks if the scenario can be simulated with the given simulator."""
        if type(simulator) not in self.valid_simulators:
            raise ValueError(
                f"Simulator not supported for `{self.__class__.__name__}` "
                "scenario.")

    def simulate(
        self,
        simulator: Simulator,
        machine_group: Optional[resources.MachineGroup] = None,
        storage_dir: Optional[types.Path] = "",
        **kwargs,
    ):
        """Simulates the scenario synchronously."""
        self.validate_simulator(simulator)

        with tempfile.TemporaryDirectory() as input_dir:
            self.config_params(simulator, input_dir)
            self.create_input_files(simulator, input_dir)
            self.add_extra_input_files(simulator, input_dir)

            return simulator.run(
                input_dir,
                machine_group=machine_group,
                storage_dir=storage_dir,
                **kwargs,
            )<|MERGE_RESOLUTION|>--- conflicted
+++ resolved
@@ -7,11 +7,7 @@
 import tempfile
 from typing import Optional, Union
 
-<<<<<<< HEAD
-from inductiva import resources, utils
-=======
-from inductiva import resources, types
->>>>>>> 44813a5d
+from inductiva import resources, types, utils
 from inductiva.types import Path
 from inductiva.simulators import Simulator
 import json
