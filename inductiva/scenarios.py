--- conflicted
+++ resolved
@@ -6,6 +6,7 @@
 from typing import Optional, Union
 
 from inductiva import resources, types
+from inductiva.types import Path
 from inductiva.simulators import Simulator
 import json
 
@@ -15,7 +16,7 @@
     valid_simulators = []
 
     @abstractmethod
-    def create_input_files(self, simulator: Simulator, input_dir: types.Path):
+    def create_input_files(self, simulator: Simulator, input_dir: Path):
         """To be implemented in subclasses."""
         pass
 
@@ -40,11 +41,7 @@
         self,
         simulator: Simulator,
         machine_group: Optional[resources.MachineGroup] = None,
-<<<<<<< HEAD
-=======
-        run_async: bool = False,
         storage_dir: Optional[types.Path] = "",
->>>>>>> 08598654
         **kwargs,
     ):
         """Simulates the scenario synchronously."""
@@ -56,10 +53,6 @@
             return simulator.run(
                 input_dir,
                 machine_group=machine_group,
-<<<<<<< HEAD
-=======
-                run_async=run_async,
                 storage_dir=storage_dir,
->>>>>>> 08598654
                 **kwargs,
             )