--- conflicted
+++ resolved
@@ -15,11 +15,8 @@
 
 from absl import logging
 
-<<<<<<< HEAD
-from .meta import is_tuple
-=======
+from inductiva.meta import is_tuple
 from inductiva.types import DirPath
->>>>>>> 448be2fd
 
 INPUPT_FILENAME = "input.json"
 OUTPUT_FILENAME = "output.json"
