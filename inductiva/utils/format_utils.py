--- conflicted
+++ resolved
@@ -240,13 +240,6 @@
 
 def currency_formatter(amount: float) -> str:
     """Format a currency amount into a human-readable string.
-<<<<<<< HEAD
-    Convert the amount to a string with a maximum of 10 decimal places.
-    If the amount is less than 0.0001 (i.e., smaller than 0.01 cents),
-    return a message indicating that the amount is less than 0.0001 USD.
-    If the amount is less than 0.1, show all decimal places until the
-    first two non-zero decimal values (e.g., 0.00012345 -> 0.00012).
-=======
 
     Convert the amount to a string with a maximum of 10 decimal places.
     If the amount is less than CURRENCY_MIN_VALUE (i.e., smaller than 0.01
@@ -255,24 +248,16 @@
     places until the first two non-zero decimal values
     (e.g., 0.00012345 -> 0.00012).
 
->>>>>>> 42d77e19
     TODO: Add support for other currencies. We need to get the currency from
     the BE. For now, we are using USD.
     """
 
     currency_data = "US$"
 
-<<<<<<< HEAD
-    # If the amount is less than 0.0001 (i.e., smaller than 0.01 cents)
-    if amount < 0.0001:
-        return (f"Less than 0.0001 {currency_data}. For more details check "
-                "\nhttps://console.inductiva.ai/tasks")
-=======
     if amount < constants.CURRENCY_MIN_VALUE:
         return (f"Less than {constants.CURRENCY_MIN_VALUE} {currency_data}. "
                 "For more details check \n"
                 "https://console.inductiva.ai/tasks")
->>>>>>> 42d77e19
 
     # Convert the value to a string with a maximum of 10 decimal places
     amount_str = f"{amount:.10f}"
