--- conflicted
+++ resolved
@@ -1,8 +1,3 @@
 # pylint: disable=missing-module-docstring
-<<<<<<< HEAD
 from . import files
-=======
-from . import files
-from .files import download_from_url
-from . import flags
->>>>>>> 37926ea9
+from .files import download_from_url