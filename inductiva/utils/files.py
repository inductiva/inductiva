--- conflicted
+++ resolved
@@ -31,10 +31,12 @@
     Args:
         path: Path to a file or directory.
     """
-<<<<<<< HEAD
-    working_dir = pathlib.Path.cwd() if inductiva.working_dir is None \
-        else inductiva.working_dir
-    return pathlib.Path(working_dir, path)
+    root = pathlib.Path.cwd()
+
+    if inductiva.working_dir:
+        root = pathlib.Path(inductiva.working_dir)
+
+    return pathlib.Path(root, path)
 
 
 def get_sorted_files(data_dir: str, file_format: str = "name",
@@ -73,12 +75,4 @@
 
     files = sorted(files, key=get_alphanum_key)
 
-    return files
-=======
-    root = pathlib.Path.cwd()
-
-    if inductiva.working_dir:
-        root = pathlib.Path(inductiva.working_dir)
-
-    return pathlib.Path(root, path)
->>>>>>> 5027ec95
+    return files