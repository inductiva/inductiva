--- conflicted
+++ resolved
@@ -40,11 +40,7 @@
             self,
             simulator: simulators.Simulator = simulators.GROMACS(),
             machine_group: Optional[resources.MachineGroup] = None,
-<<<<<<< HEAD
-=======
-            run_async: bool = False,
             storage_dir: Optional[types.Path] = "",
->>>>>>> 08598654
             simulation_time_ns: float = 10,  # ns
             output_timestep_ps: float = 1,  # ps
             integrator: Literal["md", "sd", "bd"] = "md",
@@ -69,14 +65,11 @@
                 - "bd" (Brownian Dynamics): Euler integrator for Brownian or
                 position Langevin dynamics.
             n_steps_min: Number of steps for energy minimization.
-            ignore_warnings: Whether to ignore warnings during grompp (gromacs 
-            preprocessor). If set to False, the simulation will fail if there 
-            are warnings. If True, the simulation will run, but the results 
-            may have inaccuracies. Use with caution. 
-<<<<<<< HEAD
+            ignore_warnings: Whether to ignore warnings during grompp (gromacs
+            preprocessor). If set to False, the simulation will fail if there
+            are warnings. If True, the simulation will run, but the results
+            may have inaccuracies. Use with caution.
             n_steps_min: Number of steps for energy minimization.
-=======
->>>>>>> 08598654
         """
         simulator.override_api_method_prefix("protein_solvation")
 
@@ -97,13 +90,8 @@
 
         task = super().simulate(simulator,
                                 machine_group=machine_group,
-<<<<<<< HEAD
-                                commands=commands)
-=======
                                 commands=commands,
-                                run_async=run_async,
                                 storage_dir=storage_dir)
->>>>>>> 08598654
 
         return task
 
