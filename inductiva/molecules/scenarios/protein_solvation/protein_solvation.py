--- conflicted
+++ resolved
@@ -88,65 +88,11 @@
         self.integrator = integrator
         self.nsteps_minim = nsteps_minim
         commands = self.get_commands()
-<<<<<<< HEAD
         return super().simulate(simulator,
                                 output_dir,
                                 resource_pool_id=resource_pool_id,
                                 commands=commands,
                                 run_async=run_async)
-=======
-        output_path = super().simulate(simulator,
-                                       output_dir,
-                                       resource_pool_id=resource_pool_id,
-                                       commands=commands)
-        return ProteinSolvationOutput(output_path)
-
-    def simulate_async(
-            self,
-            simulator: Simulator = GROMACS(),
-            resource_pool_id: Optional[UUID] = None,
-            simulation_time: float = 10,  # ns
-            integrator: Literal["md", "sd", "bd"] = "md",
-            nsteps_minim: int = 5000,
-            visualized_section: str = "Protein-H"):
-        """Simulate the solvation of a protein scenario asyncronously.
-
-        Args:
-            simulation_time: The simulation time in ns.
-            integrator: The integrator to use for the simulation. Options:
-                - "md" (Molecular Dynamics): Accurate leap-frog algorithm for
-                integrating Newton's equations of motion.
-                - "sd" (Steepest Descent): Stochastic dynamics integrator with
-                leap-frog scheme.
-                - "bd" (Brownian Dynamics): Euler integrator for Brownian or
-                position Langevin dynamics.
-
-            For more details on the integrators, refer to the GROMACS
-            documentation at
-            https://manual.gromacs.org/current/user-guide/mdp-options.html.
-
-            nsteps_minim: Number of steps for energy minimization.
-            visualized_section: The section of the protein to visualize in the
-            simulation.
-                Options:
-                - "Protein-H": The protein with hydrogens. This is the default.
-                - "System": The whole system (Protein + Water).
-        """
-
-        self.visualized_section = visualized_section
-
-        commands = self.get_commands()
-
-        self.nsteps = int(
-            simulation_time * 1e6 / 2
-        )  # convert to fs and divide by the time step of the simulation (2 fs)
-        self.integrator = integrator
-        self.nsteps_minim = nsteps_minim
-
-        return super().simulate_async(simulator,
-                                      resource_pool_id=resource_pool_id,
-                                      commands=commands)
->>>>>>> e6b59bc3
 
     def get_commands(self):
         """Returns the commands for the simulation."""
