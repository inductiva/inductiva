"""Molecular Dynamics simulation for water box scenario."""
from functools import singledispatchmethod
from typing import Optional, Literal
import os
import shutil
import io

from inductiva import tasks, types, resources, simulators, scenarios, utils

SCENARIO_TEMPLATE_DIR = os.path.join(utils.templates.TEMPLATES_PATH,
                                     "md_water_box")
GROMACS_TEMPLATE_INPUT_DIR = "gromacs"
COMMANDS_TEMPLATE_FILE_NAME = "commands.json.jinja"


class MDWaterBox(scenarios.Scenario):
    """Molecular dynamics water box scenario."""

    valid_simulators = [simulators.GROMACS]

    def __init__(
        self,
        temperature: float = 300,
        box_size: float = 2.3,
    ):
        """The scenario involves simulating a box with water molecules.
        The simulation consists of two main steps: energy minimization
        and molecular dynamics simulation.
        By default, the initial positions of the water molecules are
        arranged uniformally, so to randomize them we perform a
        decorrelation step.
        Args:
            temperature: The temperature of the simulation in Kelvin.
            box_size: The size of the box in nm.
        """

        self.temperature = temperature
        if box_size < 2.3:
            raise ValueError("The box size must be greater than 2.3 nm.")
        self.box_size = box_size

    def simulate(
            self,
            simulator: simulators.Simulator = simulators.GROMACS(),
            machine_group: Optional[resources.MachineGroup] = None,
<<<<<<< HEAD
=======
            run_async: bool = False,
            storage_dir: Optional[types.Path] = "",
>>>>>>> 08598654
            simulation_time_ns: float = 1,  # ns
            output_timestep_ps: float = 1,  # ps
            integrator: Literal["md", "sd", "bd"] = "md",
            n_steps_min: int = 5000) -> tasks.Task:
        """Simulate the water box scenario using molecular dynamics.

        Args:
            simulator: The Simulator to use for the simulation. 
            Gromacs is the only supported for now.
            machine_group: The MachineGroup to use for the simulation.
            run_async: Whether to run the simulation asynchronously.
            storage_dir: The parent directory for storing simulation
            results.
            simulation_time_ns: The simulation time in ns.
            output_timestep_ps: The output timestep in ps.
            integrator: The integrator to use for the simulation. Options:
                - "md" (Molecular Dynamics): Accurate leap-frog algorithm for
                integrating Newton's equations of motion.
                - "sd" (Steepest Descent): Stochastic dynamics integrator with
                leap-frog scheme.
                - "bd" (Brownian Dynamics): Euler integrator for Brownian or
                position Langevin dynamics.

            For more details on the integrators, refer to the GROMACS
            documentation at
            https://manual.gromacs.org/current/user-guide/mdp-options.html.
            n_steps_min: Number of steps for energy minimization.
        """
        simulator.override_api_method_prefix("mdwater_box")

        self.nsteps = int(
            simulation_time_ns * 1e6 / 2
        )  # convert to fs and divide by the time step of the simulation (2 fs)
        self.integrator = integrator
        self.n_steps_min = n_steps_min
        self.output_frequency = int(
            output_timestep_ps * 1000 /
            2)  # convert to fs and divide by the time step
        # of the simulation (2 fs)

        commands = self.get_commands()
        task = super().simulate(simulator,
                                machine_group=machine_group,
<<<<<<< HEAD
                                commands=commands)
=======
                                commands=commands,
                                storage_dir=storage_dir,
                                run_async=run_async)
>>>>>>> 08598654

        return task

    def get_commands(self):
        """Returns the commands for the simulation."""

        commands_template_path = os.path.join(SCENARIO_TEMPLATE_DIR,
                                              GROMACS_TEMPLATE_INPUT_DIR,
                                              COMMANDS_TEMPLATE_FILE_NAME)

        inmemory_file = io.StringIO()
        utils.templates.replace_params(
            template_path=commands_template_path,
            params={"box_size": self.box_size},
            output_file=inmemory_file,
        )
        commands = self.read_commands_from_file(inmemory_file)

        return commands

    @singledispatchmethod
    def create_input_files(self, simulator: simulators.Simulator):
        pass


@MDWaterBox.create_input_files.register
def _(self, simulator: simulators.GROMACS, input_dir):  # pylint: disable=unused-argument
    """Creates GROMACS simulation input files."""

    template_files_dir = os.path.join(SCENARIO_TEMPLATE_DIR,
                                      GROMACS_TEMPLATE_INPUT_DIR)

    shutil.copytree(template_files_dir, input_dir, dirs_exist_ok=True)

    utils.templates.batch_replace_params(
        templates_dir=input_dir,
        template_filenames=[
            "simulation.mdp.jinja",
            "energy_minimization.mdp.jinja",
        ],
        params={
            "integrator": self.integrator,
            "nsteps": self.nsteps,
            "ref_temp": self.temperature,
            "nsteps_minin": self.n_steps_min,
            "output_frequency": self.output_frequency,
        },
        output_filename_paths=[
            os.path.join(input_dir, "simulation.mdp"),
            os.path.join(input_dir, "energy_minimization.mdp"),
        ],
        remove_templates=True,
    )<|MERGE_RESOLUTION|>--- conflicted
+++ resolved
@@ -43,11 +43,7 @@
             self,
             simulator: simulators.Simulator = simulators.GROMACS(),
             machine_group: Optional[resources.MachineGroup] = None,
-<<<<<<< HEAD
-=======
-            run_async: bool = False,
             storage_dir: Optional[types.Path] = "",
->>>>>>> 08598654
             simulation_time_ns: float = 1,  # ns
             output_timestep_ps: float = 1,  # ps
             integrator: Literal["md", "sd", "bd"] = "md",
@@ -55,7 +51,7 @@
         """Simulate the water box scenario using molecular dynamics.
 
         Args:
-            simulator: The Simulator to use for the simulation. 
+            simulator: The Simulator to use for the simulation.
             Gromacs is the only supported for now.
             machine_group: The MachineGroup to use for the simulation.
             run_async: Whether to run the simulation asynchronously.
@@ -91,13 +87,8 @@
         commands = self.get_commands()
         task = super().simulate(simulator,
                                 machine_group=machine_group,
-<<<<<<< HEAD
-                                commands=commands)
-=======
                                 commands=commands,
-                                storage_dir=storage_dir,
-                                run_async=run_async)
->>>>>>> 08598654
+                                storage_dir=storage_dir)
 
         return task
 
