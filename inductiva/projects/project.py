--- conflicted
+++ resolved
@@ -3,12 +3,7 @@
 import datetime
 import logging
 import time
-<<<<<<< HEAD
-import os
-from typing import Optional, Union
-=======
 from typing import List, Optional, Union
->>>>>>> 4c7ad23e
 
 import inductiva
 from inductiva.client import ApiException
