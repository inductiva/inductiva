--- conflicted
+++ resolved
@@ -54,12 +54,7 @@
 from inductiva.client import ApiException
 
 # from inductiva.client import models
-<<<<<<< HEAD
-from inductiva.utils import format_utils
-=======
-from inductiva.client.apis.tags import projects_api
 from inductiva.utils import files, format_utils
->>>>>>> 0cdfb455
 
 _logger = logging.getLogger(__name__)
 
