--- conflicted
+++ resolved
@@ -3,10 +3,5 @@
 from .machine_types import get_available_machine_types
 from .machine_groups import estimate_machine_cost
 from .machine_cluster import MPICluster
-<<<<<<< HEAD
-from . import machine_groups
-from . import machines_base
-=======
 from .machine_types import list_available_machines
-from .machine_groups import get
->>>>>>> 21f070bf
+from .machine_groups import get