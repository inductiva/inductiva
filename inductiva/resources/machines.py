--- conflicted
+++ resolved
@@ -48,20 +48,13 @@
             spot: Whether to use spot machines.
             data_disk_gb: The size of the disk for user data (in GB).
         """
-<<<<<<< HEAD
-
-=======
->>>>>>> d80780e0
         if num_machines < 1:
             raise ValueError(
                 "`num_machines` should be a number greater than 0.")
 
-<<<<<<< HEAD
         if provider == "ICE":
             _check_ice_args(spot)
 
-=======
->>>>>>> d80780e0
         super().__init__(machine_type=machine_type,
                          data_disk_gb=data_disk_gb,
                          provider=provider,
@@ -193,11 +186,7 @@
             raise ValueError(
                 "`min_machines` should be a number greater than 0.")
 
-<<<<<<< HEAD
         if min_machines >= max_machines:
-=======
-        if max_machines < min_machines:
->>>>>>> d80780e0
             raise ValueError("`max_machines` should be greater "
                              "than `min_machines`.")
 
