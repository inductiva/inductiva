--- conflicted
+++ resolved
@@ -21,6 +21,14 @@
         register: bool = True,
     ) -> None:
         """Create a MachineGroup object.
+
+        The register argument is used to indicate if the machine group should
+        be registered or if it was already registered. If set as False on
+        initialization, then, the machine group is not registered and it
+        can not be started in the cloud. This serves has an helper argument for
+        retrieving already registered machine groups that can be started, for
+        example, when retrieving with the `machines_groups.get` method.
+        Users should not set this argument.
 
         The register argument is used to indicate if the machine group should
         be registered or if it was already registered. If set as False on
@@ -46,11 +54,7 @@
         self.is_elastic = False
 
         if register:
-<<<<<<< HEAD
             self._register_machine_group(
-=======
-            self._id, self._name = self._register_machine_group(
->>>>>>> 21c1cb5a
                 num_vms=self.num_machines, is_elastic=self.is_elastic)
 
     @classmethod
@@ -114,6 +118,15 @@
         register: bool = True,
     ) -> None:
         """Create an ElasticMachineGroup object.
+
+        The register argument is used to indicate if the machine group should
+        be registered or if it was already registered. If set as False on
+        initialization, then, the machine group is not registered and it
+        can not be started in the cloud. This serves has an helper argument for
+        retrieving already registered machine groups that can be started, for
+        example, when retrieving with the `machines_groups.get` method.
+        Users should not set this argument.
+        
 
         The register argument is used to indicate if the machine group should
         be registered or if it was already registered. If set as False on
@@ -148,11 +161,7 @@
         self.is_elastic = True
 
         if self.register:
-<<<<<<< HEAD
             self._register_machine_group(
-=======
-            self._id, self._name = self._register_machine_group(
->>>>>>> 21c1cb5a
                 min_vms=self.min_machines,
                 max_vms=self.max_machines,
                 is_elastic=self.is_elastic,
