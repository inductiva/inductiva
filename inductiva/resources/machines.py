--- conflicted
+++ resolved
@@ -135,16 +135,9 @@
               dollars ($/h)."""
         cost_per_machine = super()._get_estimated_cost(self.spot)
         estimated_cost = cost_per_machine * self.num_machines
-<<<<<<< HEAD
-        if verbose:
-            logging.info("> Estimated cloud cost of machine group: %.3f $/h",
-                         estimated_cost)
-            super()._log_estimated_spot_vm_savings()
-=======
         logging.info("\t· Estimated cloud cost of machine group: %.3f $/h",
                      estimated_cost)
         super()._log_estimated_spot_vm_savings()
->>>>>>> 21f070bf
         return estimated_cost
 
 
@@ -285,20 +278,6 @@
         maximum number of machines up in the cloud. The final cost will vary
         depending on the total usage of the machines."""
         cost_per_machine = super()._get_estimated_cost(self.spot)
-<<<<<<< HEAD
-        if verbose:
-            logging.info(
-                "Note: these are the estimated costs of having minimum and the "
-                "maximum number of machines up in the cloud. The final cost "
-                "will vary depending on the total usage of the machines.")
-            logging.info(
-                "> Minimum estimated cloud cost of elastic machine group: "
-                "%.3f $/h.", cost_per_machine * self.min_machines)
-            logging.info(
-                "> Maximum estimated cloud cost of elastic machine group:"
-                " %.3f $/h.", cost_per_machine * self.max_machines)
-            super()._log_estimated_spot_vm_savings()
-=======
         logging.info(
             "\t· Minimum estimated cloud cost of elastic machine group: "
             "%.3f $/h.", cost_per_machine * self.min_machines)
@@ -309,5 +288,4 @@
         logging.info(
             "Note: these are the estimated costs of having minimum and the "
             "maximum number of machines up in the cloud. The final cost will "
-            "vary depending on the total usage of the machines.")
->>>>>>> 21f070bf
+            "vary depending on the total usage of the machines.")