"""Functions for running simulations via Inductiva Web API."""
import pathlib
from typing import Any, Optional

import logging

from inductiva import tasks, types
from inductiva.api import methods


def run_simulation(
    simulator: str,
    input_dir: pathlib.Path,
    *,
    computational_resources: types.ComputationalResources,
    resubmit_on_preemption: bool = False,
    storage_dir: Optional[str] = "",
    api_invoker=None,
<<<<<<< HEAD
    extra_metadata=None,
=======
    simulator=None,
>>>>>>> 2d446915
    **kwargs: Any,
) -> tasks.Task:
    """Run a simulation via Inductiva Web API."""

    params = {
        "sim_dir": input_dir,
        **kwargs,
    }
    type_annotations = {
        "sim_dir": pathlib.Path,
    }

    if api_invoker is None:
        api_invoker = methods.invoke_async_api

    container_image = kwargs.get("container_image", None)

    task_id = api_invoker(simulator,
                          params,
                          type_annotations,
                          computational_resources,
                          resubmit_on_preemption=resubmit_on_preemption,
                          container_image=container_image,
                          storage_path_prefix=storage_dir)
    logging.info("■ Task %s submitted to the queue of the %s.", task_id,
                 computational_resources)

    task = tasks.Task(task_id)
    if not isinstance(task_id, str):
        raise RuntimeError(
            f"Expected result to be a string with task_id, got {type(task_id)}")

    position = task.get_position_in_queue()
    if position is not None:
        logging.info("Number of tasks ahead in the queue: %s", position)
    else:
        logging.info("Task %s does not have queue information.", task_id)

<<<<<<< HEAD
    if not format_utils.getenv_bool("DISABLE_TASK_METADATA_LOGGING", False):
        machine_group_id = None
        if computational_resources is not None:
            machine_group_id = computational_resources.id

        metadata = {
            "simulator": simulator,
            "machine_group_id": machine_group_id,
            "storage_dir": storage_dir,
            **kwargs,
        }
        if extra_metadata is not None:
            metadata = {**metadata, **extra_metadata}

        with _metadata_lock:
            _save_metadata({
                **{
                    "task_id": task_id,
                    "input_dir": str(input_dir)
                },
                **metadata
            })
        logging.info(
            "Task %s configurations metadata saved to the tasks metadata file "
            "%s in the current working directory.", task_id,
            TASK_METADATA_FILENAME)

=======
>>>>>>> 2d446915
    logging.info(
        "· Consider tracking the status of the task via CLI:"
        "\n\tinductiva tasks list --id %s", task_id)
    logging.info(
        "· Or, tracking the logs of the task via CLI:"
        "\n\tinductiva logs %s", task_id)
    logging.info(
        "· You can also get more information "
        "about the task via the CLI command:"
        "\n\tinductiva tasks info %s", task_id)
    logging.info("")
    return task<|MERGE_RESOLUTION|>--- conflicted
+++ resolved
@@ -16,11 +16,7 @@
     resubmit_on_preemption: bool = False,
     storage_dir: Optional[str] = "",
     api_invoker=None,
-<<<<<<< HEAD
     extra_metadata=None,
-=======
-    simulator=None,
->>>>>>> 2d446915
     **kwargs: Any,
 ) -> tasks.Task:
     """Run a simulation via Inductiva Web API."""
@@ -59,36 +55,6 @@
     else:
         logging.info("Task %s does not have queue information.", task_id)
 
-<<<<<<< HEAD
-    if not format_utils.getenv_bool("DISABLE_TASK_METADATA_LOGGING", False):
-        machine_group_id = None
-        if computational_resources is not None:
-            machine_group_id = computational_resources.id
-
-        metadata = {
-            "simulator": simulator,
-            "machine_group_id": machine_group_id,
-            "storage_dir": storage_dir,
-            **kwargs,
-        }
-        if extra_metadata is not None:
-            metadata = {**metadata, **extra_metadata}
-
-        with _metadata_lock:
-            _save_metadata({
-                **{
-                    "task_id": task_id,
-                    "input_dir": str(input_dir)
-                },
-                **metadata
-            })
-        logging.info(
-            "Task %s configurations metadata saved to the tasks metadata file "
-            "%s in the current working directory.", task_id,
-            TASK_METADATA_FILENAME)
-
-=======
->>>>>>> 2d446915
     logging.info(
         "· Consider tracking the status of the task via CLI:"
         "\n\tinductiva tasks list --id %s", task_id)
