--- conflicted
+++ resolved
@@ -154,7 +154,6 @@
         """Set the output class of the task."""
         self._output_class = output_class
 
-<<<<<<< HEAD
     def set_default_output_files(self,
                                  default_output_files_list: List[str] = None):
         """Set the default output files of the task."""
@@ -177,13 +176,6 @@
             rm_archive: Whether to remove the archive after uncompressing it.
                 If uncompress is False, this argument is ignored.
 
-=======
-    def get_output(self,
-                   output_dir: Optional[types.Path] = None) -> pathlib.Path:
-        """Get the output files produced by the task. If the task 
-        is not finished the function will wait until it is to download
-        the output folder contents. 
->>>>>>> 1297d751
         Returns:
             The output path of the task.
         Example:
@@ -193,14 +185,10 @@
             100%|██████████| 1.64G/1.64G [00:32<00:00, 55.1MiB/s]   
         """
         self.wait()
-<<<<<<< HEAD
         output_dir = self.download_outputs(filenames=self._default_files_list,
                                            output_dir=output_dir,
                                            uncompress=uncompress,
                                            rm_archive=rm_archive)
-=======
-        output_dir = self.download_outputs(output_dir=output_dir)
->>>>>>> 1297d751
 
         if self._output_class:
             return self._output_class(output_dir)
