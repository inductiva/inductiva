--- conflicted
+++ resolved
@@ -307,7 +307,6 @@
 
         if status != models.TaskStatusCode.KILLED:
             success = False
-<<<<<<< HEAD
             if status == models.TaskStatusCode.PENDINGKILL:
                 logging.error(
                     "Unable to ensure that task %s transitioned to the KILLED "
@@ -317,12 +316,6 @@
                 logging.error(
                     "Task is already in a terminal state and cannot be killed. "
                     "Current task status is %s.", status)
-=======
-            logging.error(
-                "Unable to ensure that task %s transitioned"
-                " to the KILLED state after %f seconds. "
-                "The status of the task is %s", self.id, wait_timeout, status)
->>>>>>> ccaa0b71
 
         if success:
             if verbosity_level == 2:
