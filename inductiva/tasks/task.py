--- conflicted
+++ resolved
@@ -10,13 +10,10 @@
 from dateutil import parser
 from ..localization import translator as __
 
-<<<<<<< HEAD
-from inductiva.client import models
-=======
+
 import inductiva
 from inductiva import constants
 from inductiva.client import exceptions, models
->>>>>>> 237705fd
 from inductiva import api, types
 from inductiva.client.apis.tags import tasks_api
 from inductiva.utils import files, format_utils, data, output_contents
