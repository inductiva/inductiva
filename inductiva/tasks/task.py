--- conflicted
+++ resolved
@@ -47,7 +47,7 @@
         self.id = task_id
         self._api = tasks_api.TasksApi(api.get_client())
         self._output_class = None
-<<<<<<< HEAD
+        self._default_files_list = None
         self._info = None
         self._status = None
 
@@ -61,9 +61,6 @@
         # TODO(luispcunha): construct correct output class from API info.
 
         return task
-=======
-        self._default_files_list = None
->>>>>>> f35bfd93
 
     def __enter__(self):
         """Enter context manager for managing a blocking execution.
