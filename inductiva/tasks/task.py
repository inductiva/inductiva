"""Manage running/completed tasks on the Inductiva API."""
import pathlib
import contextlib
import sys
import time
import json
from absl import logging
from typing import Dict, Any, List, Optional, Tuple, Union
from typing_extensions import TypedDict
import datetime
from ..localization import translator as __
import urllib3

from inductiva import constants
from inductiva.client import exceptions, models
from inductiva import api, types
from inductiva.client.apis.tags import tasks_api
from inductiva.utils import files, format_utils, data
from inductiva.tasks import output_info

import warnings


class Task:
    """Represents a running/completed task on the Inductiva API.

    Example usage:
        task = scenario.simulate(...)
        final_status = task.wait()
        info = task.get_info() # dictionary with info about the task
        task.download_outputs(
            filenames=["file1.txt", "file2.dat"] # download only these files
        )

    Attributes:
        id: The task ID.
        _api: Instance of TasksApi (from the generated API client).
    """

    FAILED_STATUSES = {
        models.TaskStatusCode.FAILED, models.TaskStatusCode.KILLED,
        models.TaskStatusCode.EXECUTERFAILED,
        models.TaskStatusCode.EXECUTERTERMINATED,
        models.TaskStatusCode.EXECUTERTERMINATEDBYUSER,
        models.TaskStatusCode.SPOTINSTANCEPREEMPTED,
        models.TaskStatusCode.ZOMBIE
    }

    TERMINAL_STATUSES = {models.TaskStatusCode.SUCCESS}.union(FAILED_STATUSES)

    RUNNING_STATUSES = {
        models.TaskStatusCode.PENDINGINPUT, models.TaskStatusCode.STARTED
    }

    KILLABLE_STATUSES = {models.TaskStatusCode.SUBMITTED
                        }.union(RUNNING_STATUSES)

    KILL_VERBOSITY_LEVELS = [0, 1, 2]

    STANDARD_OUTPUT_FILES = ["stdout.txt", "stderr.txt"]

    def __init__(self, task_id: str):
        """Initialize the instance from a task ID."""
        self.id = task_id
        self._api = tasks_api.TasksApi(api.get_client())
        self._info = None
        self._status = None
        self._tasks_ahead: Optional[int] = None

    def is_running(self) -> bool:
        """Validate if the task is running.

        This method issues a request to the API.
        """
        return self.get_status() == models.TaskStatusCode.STARTED

    def is_failed(self) -> bool:
        """Validate if the task has failed.

        This method issues a request to the API.
        """
        return self.get_status() in self.FAILED_STATUSES

    def is_terminal(self) -> bool:
        """Check if the task is in a terminal status.

        This method issues a request to the API.
        """
        return self.get_status() in self.TERMINAL_STATUSES

    @classmethod
    def from_api_info(cls, info: Dict[str, Any]) -> "Task":

        task = cls(info["task_id"])
        task._info = info
        task._status = models.TaskStatusCode(info["status"])

        # TODO(luispcunha): construct correct output class from API info.

        return task

    @contextlib.contextmanager
    def sync_context(self):
        """Enter context manager for blocking sync execution.

        This turns an asynchronous task into a blocking task.
        If an exception/ctrl+c is caught while in the context manager, the
        remote task is killed.

        Usage:
            task = scenario.simulate(...)

            with task.sync_context():
                # If an exception happens here or ctrl+c is pressed, the task
                # will be killed.
                task.wait()

        """
        try:
            yield
        except KeyboardInterrupt:
            logging.info("Caught SIGINT: terminating blocking task...")
            self.kill()
        except Exception as e:
            logging.error("Caught exception: terminating blocking task...")
            self.kill()
            raise e

    def get_status(self) -> models.TaskStatusCode:
        """Get status of the task.

        This method issues a request to the API.
        """
        # If the task is in a terminal status and we already have the status,
        # return it without refreshing it from the API.
        # Can't call is_terminal because it calls get status (infinite loop)
        if (self._status is not None and
                self._status in self.TERMINAL_STATUSES):
            return self._status

        resp = self._api.get_task_status(self._get_path_params())

        queue_position = resp.body.get("position_in_queue", None)
        if queue_position is not None:
            self._tasks_ahead = queue_position.get("tasks_ahead", None)

        return models.TaskStatusCode(resp.body["status"])

    def get_position_in_queue(self) -> Optional[int]:
        """Get the position of the task in the queue.

        This method issues a request to the API.
        """
        try:
            resp = self._api.get_task_position_in_queue(self._get_path_params())
            self._tasks_ahead = resp.body.get("tasks_ahead", None)
            return self._tasks_ahead
        except exceptions.ApiException as exc:
            if exc.status == 404:
                return None

    def get_info(self) -> Dict[str, Any]:
        """Get a dictionary with information about the task.

        Information includes e.g., "task_id", "status", timestamps
        ("create_time", "input_submit_time, "start_time", "end_time"),
        among others.

        This method issues a request to the API.
        """
        # If the task is in a terminal status and we already have the info,
        # return it without refreshing it from the API.
        if self._info is not None and self.is_terminal():
            return self._info

        params = self._get_path_params()
        resp = self._api.get_task(params, skip_deserialization=True).response

        info = json.loads(resp.data.decode("utf-8"))
        status = models.TaskStatusCode(info["status"])

        self._info = info
        self._status = status

        return info

<<<<<<< HEAD
    def _setup_queue_message(self) -> str:
        if self._tasks_ahead == 0:
            return f"The task {self.id} is about to start.\n"

        return (f"Number of tasks ahead of task {self.id} in queue: "
                f"{self._tasks_ahead}")

    def wait(self, polling_period: int = 5) -> models.TaskStatusCode:
=======
    def wait(self,
             polling_period: int = 5,
             download_std_on_completion: bool = True) -> models.TaskStatusCode:
>>>>>>> 040a319f
        """Wait for the task to complete.

        This method issues requests to the API.

        Args:
            polling_period: How often to poll the API for the task status.
            download_std_on_completion: Request immediate download of the
                standard files (stdout and stderr) after the task completes.

        Returns:
            The final status of the task.
        """
        prev_status = None
        prev_tasks_ahead = None
        while True:
            prev_tasks_ahead = self._tasks_ahead
            status = self.get_status()
            if status != prev_status:
                if status == models.TaskStatusCode.PENDINGINPUT:
                    pass
                elif status == models.TaskStatusCode.SUBMITTED:
                    logging.info(
                        "Task %s successfully queued and waiting to be "
                        "picked-up for execution...", self.id)
                elif status == models.TaskStatusCode.STARTED:
                    logging.info(
                        "Task %s has started and is now running "
                        "remotely.", self.id)
                elif status == models.TaskStatusCode.SUCCESS:
                    logging.info("Task %s completed successfully.", self.id)
                elif status == models.TaskStatusCode.FAILED:
                    logging.info("Task %s failed.", self.id)
                elif status == models.TaskStatusCode.PENDINGKILL:
                    logging.info("Task %s is being killed.", self.id)
                elif status == models.TaskStatusCode.KILLED:
                    logging.info("Task %s killed.", self.id)
                elif status == models.TaskStatusCode.ZOMBIE:
                    logging.info("The machine was terminated while the task "
                                 "was pending.")
                elif status == models.TaskStatusCode.EXECUTERFAILED:
                    info = self.get_info()
                    detail = info.get("executer", {}).get("error_detail", None)
                    logging.info("The remote process running the task failed:")
                    if detail:
                        logging.info(" > Message: %s", detail)
                    else:
                        logging.info(" > No error message available.")

                else:
                    logging.info(
                        "An internal error occurred with status %s "
                        "while performing the task.", status)
            prev_status = status

            if (self._tasks_ahead is not None and
                    self._tasks_ahead != prev_tasks_ahead):
                sys.stdout.write("\033[2K\r")
                sys.stdout.write(self._setup_queue_message())
                sys.stdout.flush()

            if self.is_terminal():
<<<<<<< HEAD
                sys.stdout.flush()
                sys.stdout.write("\033[2K\r")
=======

                if download_std_on_completion:
                    self.download_outputs(filenames=self.STANDARD_OUTPUT_FILES)

>>>>>>> 040a319f
                return status

            time.sleep(polling_period)

    def _send_kill_request(self, max_api_requests: int) -> None:
        """Send a kill request to the API.
        If the api request fails, it will retry until
        max_api_requests is 0 raising a RuntimeError.
        Args:
            max_api_requests (int): maximum number of api requests to send
        """
        while max_api_requests > 0:
            max_api_requests -= 1
            try:
                if self.is_terminal():
                    break

                path_params = self._get_path_params()
                self._api.kill_task(path_params=path_params)
                break
            except exceptions.ApiException as exc:
                if max_api_requests == 0:
                    raise RuntimeError(
                        "Something went wrong while sending"
                        " the kill command. Please try again later.") from exc
                time.sleep(constants.TASK_KILL_RETRY_SLEEP_SEC)

    def _check_if_pending_kill(
            self,
            wait_timeout: Union[float,
                                int]) -> Tuple[bool, models.TaskStatusCode]:
        """Check if the task is in the PENDINGKILL state.
        This method keeps checking the status of the task until it is no longer
        in the PENDINGKILL state or until the timeout is reached.
        Args:
            wait_timeout (int, float): number of seconds to wait for the
            state to leave PENDINGKILL.
        Returns:
            A tuple with a boolean indicating whether the timeout was reached
            and the status of the task.
        """
        success = True
        start = time.time()

        while (status :=
               self.get_status()) == models.TaskStatusCode.PENDINGKILL:
            if (time.time() - start) > wait_timeout:
                success = False
                break

            time.sleep(constants.TASK_KILL_RETRY_SLEEP_SEC)
        return success, status

    def kill(self,
             wait_timeout: Optional[Union[float, int]] = None,
             verbosity_level: int = 2) -> Union[bool, None]:
        """Request a task to be killed.

        This method requests that the current task is remotely killed.
        If `wait_timeout` is None (default), the kill request is sent to the
        backend and the method returns. However, if `wait_timeout` is
        a positive number, the method waits up to `wait_timeout` seconds
        to ensure that the task transitions to the KILLED state.
        Args:
            wait_timeout (int, float): Optional - number of seconds to wait
            for the kill command or None if only the request is to be sent.
            verbosity_level (int): Optional. the verbosity of the logs when the
            task signal is sent and when the task is killed. Verbosity 0
            produces no outputs, 1 produces minimal outputs, and 2 (Default)
            produces extensive outputs.
        Returns:
            - None if `wait_timeout` is None and the kill request was
              successfully sent;
            - True if `wait_timeout`> 0 and the task successfully transitioned
              to the `KILLED` state within `wait_timeout` seconds;
            - False if `wait_timeout` > 0 but the task didn't transition
              to the `KILLED` state within `wait_timeout` seconds;

        """
        if wait_timeout is not None:
            if not isinstance(wait_timeout, (float, int)):
                raise TypeError("Wait timeout must be a number.")
            if wait_timeout <= 0.0:
                raise ValueError("Wait timeout must be a positive number.")

        if verbosity_level not in self.KILL_VERBOSITY_LEVELS:
            raise ValueError(f"Verbosity {verbosity_level} level not allowed. "
                             f"Choose from {self.KILL_VERBOSITY_LEVELS}")

        self._send_kill_request(constants.TASK_KILL_MAX_API_REQUESTS)

        if wait_timeout is None:
            logging.info(
                __("task-kill-request-sent" + f"-{verbosity_level}", self.id))
            return None

        success, status = self._check_if_pending_kill(wait_timeout)

        if status != models.TaskStatusCode.KILLED:
            success = False
            if status == models.TaskStatusCode.PENDINGKILL:
                logging.error(
                    "Unable to ensure that task %s transitioned to the KILLED "
                    "state after %f seconds. The status of the task is %s.",
                    self.id, wait_timeout, status)
            else:
                logging.error(
                    "Task is already in a terminal state and cannot be killed. "
                    "Current task status is %s.", status)

        if success:
            if verbosity_level == 2:
                logging.info("Successfully killed task %s.", self.id)
            elif verbosity_level == 1:
                logging.info("%s killed.")

        return success

    def get_simulator_name(self) -> str:
        # e.g. retrieve openfoam from fvm.openfoam.run_simulation
        return self.get_info()["method_name"].split(".")[1]

    def get_storage_path(self) -> str:
        return self.get_info()["storage_path"]

    def get_output_info(self) -> output_info.TaskOutputInfo:
        """Get information about the output files of the task.

        Returns:
            An instance of the OutputInfo class, which can be used to
            access info about the output archive (number of files, total
            compressed size, total uncompressed size) and information about
            each file (name, size, compressed size). It can also be used to
            print that information in a formatted way.
        """
        api_response = self._api.get_outputs_list(
            path_params=self._get_path_params())

        archive_info = api_response.body

        output_files = [
            output_info.FileInfo(
                name=file_info["name"],
                size=int(file_info["size"]),
                compressed_size=int(file_info["compressed_size"]),
            ) for file_info in archive_info["contents"]
        ]

        return output_info.TaskOutputInfo(
            total_size_bytes=int(archive_info["size"]),
            files=output_files,
        )

    def _contains_only_std_files(self, output_dir: types.Path) -> bool:
        """Check if the output archive contains only stdout and stderr files.

        Returns:
            True if the output archive contains only stdout and stderr files,
            False otherwise.
        """
        output_files = list(pathlib.Path(output_dir).iterdir())
        return all(
            file.name in self.STANDARD_OUTPUT_FILES for file in output_files)

    def download_outputs(
        self,
        filenames: Optional[List[str]] = None,
        output_dir: Optional[types.Path] = None,
        uncompress: bool = True,
        rm_downloaded_zip_archive: bool = True,
    ) -> pathlib.Path:
        """Download output files of the task.

        Args:
            filenames: List of filenames to download. If None or empty, all
                files are downloaded.
            output_dir: Directory where to download the files. If None, the
                files are downloaded to the default directory. The default is
                {inductiva.get_output_dir()}/{output_dir}/{task_id}.
            uncompress: Whether to uncompress the archive after downloading it.
            rm_downloaded_zip_archive: Whether to remove the archive after
            uncompressing it. If uncompress is False, this argument is ignored.
        """
        api_response = self._api.get_output_download_url(
            path_params=self._get_path_params(),)

        download_url = api_response.body.get("url")

        if download_url is None:
            raise RuntimeError(
                "The API did not return a download URL for the task outputs.")

        logging.debug("\nDownload URL: %s\n", download_url)

        # If the file server (GCP, ICE, etc.) is not available, the Web API
        # returns a fallback URL and returns the following flag as False.
        # In this case, the output donwload will be provided by the Web API
        # itself.
        file_server_available = api_response.body.get("file_server_available")

        if output_dir is None:
            output_dir = self.id

        output_dir = files.resolve_output_path(output_dir)

        if (output_dir.exists() and
                not self._contains_only_std_files(output_dir)):
            warnings.warn("Path already exists, files may be overwritten.")
        output_dir.mkdir(parents=True, exist_ok=True)

        download_message = "Downloading simulation outputs to %s..."

        if filenames is self.STANDARD_OUTPUT_FILES:
            download_message = "Downloading stdout and stderr files to %s..."

        if filenames:
            if file_server_available:
                logging.info(download_message, output_dir)
                data.download_partial_outputs(
                    download_url,
                    filenames,
                    output_dir,
                )
            else:
                logging.error("Partial download is not available.")

            # If the user requested a partial download, the full download
            # will be skipped.
            return output_dir

        zip_path = output_dir.joinpath("output.zip")
        logging.info(download_message, zip_path)

        if file_server_available:
            pool_manager: urllib3.PoolManager = (
                self._api.api_client.rest_client.pool_manager)
            response = pool_manager.request(
                "GET",
                download_url,
                preload_content=False,
            )
        # If the file server is not available, the download will be provided
        # by the Web API. Therefore the standard method is used.
        else:
            api_response = self._api.download_task_output(
                path_params=self._get_path_params(),
                stream=True,
                skip_deserialization=True,
            )
            response = api_response.response

        # use raw urllib3 response instead of the generated client response, to
        # implement our own download logic (with progress bar, first checking
        # the size of the file, etc.)
        data.download_file(response, zip_path)

        if uncompress:
            logging.info("Uncompressing the outputs to %s...", output_dir)
            data.uncompress_task_outputs(zip_path, output_dir)
            if rm_downloaded_zip_archive:
                zip_path.unlink()

        return output_dir

    class _PathParams(TypedDict):
        """Util class for type checking path params."""
        task_id: str

    def _get_path_params(self) -> _PathParams:
        """Get dictionary with the URL path parameters for API calls."""
        return {"task_id": self.id}

    def get_computation_time(self,
                             fail_if_running: bool = True) -> Optional[float]:
        """Get the time the computation of the task took to complete.

        Returns:
            The time in hh mm ss or None if the task hasn't completed yet.
        """
        info = self.get_info()
        if fail_if_running and not self.is_terminal():
            return None
        # start_time may be None if the task was killed before it started
        if info["computation_start_time"] is None:
            return None

        # Format the time to datetime type
        start_time = datetime.datetime.fromisoformat(
            info["computation_start_time"])
        end_time = info.get("computation_end_time")
        if end_time is None:
            end_time = datetime.datetime.now(datetime.timezone.utc)
        else:
            end_time = datetime.datetime.fromisoformat(
                info["computation_end_time"])

        total_seconds = (end_time - start_time).total_seconds()
        return format_utils.seconds_formatter(total_seconds)

    def get_total_time(self, fail_if_running: bool = True) -> Optional[float]:
        """Get the total time the task workflow took to complete.

        Returns:
            The time in hh mm ss or None if the task hasn't completed yet.
        """
        info = self.get_info()
        if fail_if_running and not self.is_terminal():
            return None
        # start_time may be None if the task was killed before it started
        if info["input_submit_time"] is None:
            return None

        # Format the time to datetime type
        submitted_time = datetime.datetime.fromisoformat(
            info["input_submit_time"])
        end_time = info.get("end_time")

        if end_time is None:
            end_time = datetime.datetime.now(datetime.timezone.utc)
        else:
            end_time = datetime.datetime.fromisoformat(info["end_time"])

        total_seconds = (end_time - submitted_time).total_seconds()
        return format_utils.seconds_formatter(total_seconds)

    def get_machine_type(self) -> Optional[str]:
        """Get the machine type used in the task.

        Streamlines the process of obtaining the task info, extracting the
        machine type from the comprehensive task info.

        Returns:
            The machine type, or None if a machine hasn't been assigned yet.
        """
        info = self.get_info()
        if info["executer"] is None:
            return None

        machine_info = info["executer"]

        machine_provider = machine_info["host_type"]
        machine_type = machine_info["vm_type"].split("/")[-1]

        return machine_provider + "-" + machine_type<|MERGE_RESOLUTION|>--- conflicted
+++ resolved
@@ -184,7 +184,6 @@
 
         return info
 
-<<<<<<< HEAD
     def _setup_queue_message(self) -> str:
         if self._tasks_ahead == 0:
             return f"The task {self.id} is about to start.\n"
@@ -192,12 +191,9 @@
         return (f"Number of tasks ahead of task {self.id} in queue: "
                 f"{self._tasks_ahead}")
 
-    def wait(self, polling_period: int = 5) -> models.TaskStatusCode:
-=======
     def wait(self,
              polling_period: int = 5,
              download_std_on_completion: bool = True) -> models.TaskStatusCode:
->>>>>>> 040a319f
         """Wait for the task to complete.
 
         This method issues requests to the API.
@@ -259,15 +255,12 @@
                 sys.stdout.flush()
 
             if self.is_terminal():
-<<<<<<< HEAD
                 sys.stdout.flush()
                 sys.stdout.write("\033[2K\r")
-=======
 
                 if download_std_on_completion:
                     self.download_outputs(filenames=self.STANDARD_OUTPUT_FILES)
 
->>>>>>> 040a319f
                 return status
 
             time.sleep(polling_period)
