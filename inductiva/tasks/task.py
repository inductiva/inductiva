--- conflicted
+++ resolved
@@ -8,12 +8,9 @@
 from typing_extensions import TypedDict
 import datetime
 from ..localization import translator as __
-<<<<<<< HEAD
+import urllib3
 import tabulate
 import sys
-=======
-import urllib3
->>>>>>> 0245256d
 
 from inductiva import constants
 from inductiva.client import exceptions, models
