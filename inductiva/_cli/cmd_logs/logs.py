"""CLI for logs."""
import json
import re
import sys
from typing import Tuple

from .. import utils as cli_utils
from ... import tasks, ApiException


<<<<<<< HEAD
def _get_task_id_from_mode(mode: str) -> Tuple[bool, str]:
    """Extract the task_id from the mode."""
    match = re.match(r"^(submitted|started)(-(\d+))?$", mode)
    if not match:
        return False, f"Invalid mode format: {mode}"

    offset_match = match.group(3)

    status = match.group(1)
    offset = (int(offset_match) + 1) if offset_match else 1

    # If the status is submitted, send None to the API to get all the tasks.
    # The endpoint already returns the tasks in the submitted order by default
    if status == "submitted":
        status = None

    task_list = tasks.get(last_n=offset, status=status)

    if not task_list:
        return False, f"No '{status}' tasks found."

    return True, task_list[-1].id


def validate_mode_or_task_id(mode: str) -> Tuple[bool, str]:
    """Validate the mode or task_id."""
    if mode.startswith("submitted") or mode.startswith("started"):
        return _get_task_id_from_mode(mode)

    return True, mode
=======
def stream_task_logs(args):
    """Consume the stream logs of a certain task."""
    io_stream = None if (
        args.stdout and args.stderr
    ) else "std_out" if args.stdout else "std_err" if args.stderr else None

    no_color = True if io_stream else args.no_color

    task_id = args.task_id
    task = tasks.Task(task_id)
>>>>>>> 16cb6cb7


def _check_if_task_is_running(task: tasks.Task) -> Tuple[bool, str]:
    """Check if the task is running.
    
    This is done inside a try-except block to catch any exceptions that may
    occur when trying to get the task status. Mainly if the task does not exist.
    """

    is_running = False
    try:
        is_running = task.is_running()
    except ApiException as e:
        return False, f"{ json.loads(e.body)['detail']}"

    if not is_running:
        return False, (
            f"The current status of task {task.id} is '{task.get_status()}'\n"
            "and the simulation logs are not available for streaming.\n"
            "For more information about the task status, use:\n\n"
            f"  inductiva tasks list --task-id {task.id}\n")

    return True, task.id


def stream_task_logs(args):
    """Consume the stream logs of a certain task."""
    mode = args.mode.lower()
    result, data = validate_mode_or_task_id(mode)
    if not result:
        print(data, file=sys.stderr)
        return 1

    task_id = data
    task = tasks.Task(data)

    result, data = _check_if_task_is_running(task)
    if not result:
        print(data, file=sys.stderr)
        return 1

    consumer = tasks.streams.TaskStreamConsumer(task_id,
                                                io_stream=io_stream,
                                                no_color=no_color)
    consumer.run_forever()
    return 0


def register(parser):
    cli_utils.show_help_msg(parser)

<<<<<<< HEAD
    parser.add_argument(
        "mode",
        type=str,
        nargs="?",
        default="SUBMITTED",
        help=
        ("Mode of log retrieval. "
         "Use 'SUBMITTED' for the last submitted task, "
         "'SUBMITTED-1' for the second last submitted task, and so on. "
         "'STARTED' and 'STARTED-n' follow the same pattern for started tasks. "
         "Or, use a specific 'task_id' to retrieve logs for a particular task."
        ))

=======
    parser.add_argument("task_id",
                        type=str,
                        help="ID of the task for which to consume the stream.")
    parser.add_argument("--stdout",
                        action="store_true",
                        help="Consumes the standard output stream of the task.")
    parser.add_argument("--stderr",
                        action="store_true",
                        help="Consumes the standard error stream of the task.")
    parser.add_argument("--no-color",
                        action="store_true",
                        help="Disables the colorized output.")
>>>>>>> 16cb6cb7
    # Register function to call when this subcommand is used
    parser.set_defaults(func=stream_task_logs)<|MERGE_RESOLUTION|>--- conflicted
+++ resolved
@@ -8,7 +8,6 @@
 from ... import tasks, ApiException
 
 
-<<<<<<< HEAD
 def _get_task_id_from_mode(mode: str) -> Tuple[bool, str]:
     """Extract the task_id from the mode."""
     match = re.match(r"^(submitted|started)(-(\d+))?$", mode)
@@ -39,18 +38,6 @@
         return _get_task_id_from_mode(mode)
 
     return True, mode
-=======
-def stream_task_logs(args):
-    """Consume the stream logs of a certain task."""
-    io_stream = None if (
-        args.stdout and args.stderr
-    ) else "std_out" if args.stdout else "std_err" if args.stderr else None
-
-    no_color = True if io_stream else args.no_color
-
-    task_id = args.task_id
-    task = tasks.Task(task_id)
->>>>>>> 16cb6cb7
 
 
 def _check_if_task_is_running(task: tasks.Task) -> Tuple[bool, str]:
@@ -84,6 +71,12 @@
         print(data, file=sys.stderr)
         return 1
 
+    io_stream = None if (
+        args.stdout and args.stderr
+    ) else "std_out" if args.stdout else "std_err" if args.stderr else None
+
+    no_color = True if io_stream else args.no_color
+
     task_id = data
     task = tasks.Task(data)
 
@@ -102,7 +95,6 @@
 def register(parser):
     cli_utils.show_help_msg(parser)
 
-<<<<<<< HEAD
     parser.add_argument(
         "mode",
         type=str,
@@ -116,10 +108,6 @@
          "Or, use a specific 'task_id' to retrieve logs for a particular task."
         ))
 
-=======
-    parser.add_argument("task_id",
-                        type=str,
-                        help="ID of the task for which to consume the stream.")
     parser.add_argument("--stdout",
                         action="store_true",
                         help="Consumes the standard output stream of the task.")
@@ -129,6 +117,5 @@
     parser.add_argument("--no-color",
                         action="store_true",
                         help="Disables the colorized output.")
->>>>>>> 16cb6cb7
     # Register function to call when this subcommand is used
     parser.set_defaults(func=stream_task_logs)