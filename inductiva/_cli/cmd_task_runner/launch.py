--- conflicted
+++ resolved
@@ -222,17 +222,15 @@
                            action="store_true",
                            help="Use spot instance.")
 
-<<<<<<< HEAD
     gcp_group.add_argument("--max-idle-time",
                            type=int,
                            help="Idle time in minutes before "
                            "auto-termination (default: 3).")
-=======
+                           
     gcp_group.add_argument("--disk-size",
                            "-ds",
                            type=int,
                            default=10,
                            help="Disk size in GB (default: 10).")
->>>>>>> e13d9717
 
     subparser.set_defaults(func=launch_task_runner)