--- conflicted
+++ resolved
@@ -1,12 +1,8 @@
 """List the tasks information via CLI."""
-<<<<<<< HEAD
+import argparse
 
-import argparse
-from inductiva import tasks, utils
-=======
 from inductiva import tasks, utils, constants
 from inductiva.client import models
->>>>>>> 96016a4e
 
 
 def list_tasks(args):
