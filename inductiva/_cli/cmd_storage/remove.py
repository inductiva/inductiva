--- conflicted
+++ resolved
@@ -1,11 +1,7 @@
 """Remove the user's remote storage contents via CLI."""
-
-<<<<<<< HEAD
 import argparse
-=======
 import sys
 
->>>>>>> 9c10eab8
 from inductiva import storage
 from inductiva.client import exceptions
 from inductiva.utils.input_functions import user_confirmation_prompt
@@ -60,14 +56,7 @@
                            nargs="*",
                            help="Path(s) to be removed from remote storage. "
                            "To remove all contents, use \"*\".")
-<<<<<<< HEAD
-    subparser.add_argument("-y",
-                           "--yes",
-                           action="store_true",
-                           dest="confirm",
-                           help="Skip remove confirmation.",
-                           default=False)
-=======
+
     subparser.add_argument(
         "-y",
         action="store_true",
@@ -81,5 +70,4 @@
                            default=False,
                            help="Remove all contents from remote storage.")
 
->>>>>>> 9c10eab8
     subparser.set_defaults(func=remove)