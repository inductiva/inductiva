--- conflicted
+++ resolved
@@ -2,16 +2,7 @@
 import os
 
 from . import fluids
-<<<<<<< HEAD
-from . import sph
-from . import sw
-from . import utils
-from . import cupy
-from . import openfoam
-from . import test
-=======
 from . import core
->>>>>>> f6d62d7d
 
 from absl import logging
 
