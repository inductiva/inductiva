--- conflicted
+++ resolved
@@ -5,11 +5,8 @@
 import absl
 
 from . import api
-<<<<<<< HEAD
 from . import mixins
 from . import output_consts
-=======
->>>>>>> b9c45e69
 from . import simulators
 from . import resources
 from . import storage
