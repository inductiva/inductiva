"""Client for Inductiva's web API."""
import os
import logging

import absl

from . import admin
from . import api
from . import tasks
from . import core
from . import simulators
from . import fluids
from . import coastal
from . import generative
from . import molecules
from . import resources
<<<<<<< HEAD
from . import simulation
# from . import structures
=======
from . import structures
>>>>>>> 38440792
from . import templates
from . import utils
from . import stellarators
from . import world

api_url = os.environ.get("INDUCTIVA_API_URL", "http://api.inductiva.ai")
output_dir = os.environ.get("INDUCTIVA_OUTPUT_DIR", "inductiva_output")
api_key = os.environ.get("INDUCTIVA_API_KEY")
working_dir = None

# Disable urllib3 warnings.
# TODO: Verify and fix the appearance of this warning.
urllib3_logger = logging.getLogger("urllib3.connectionpool")
urllib3_logger.setLevel(logging.CRITICAL)

absl.logging.set_verbosity(absl.logging.INFO)<|MERGE_RESOLUTION|>--- conflicted
+++ resolved
@@ -14,12 +14,7 @@
 from . import generative
 from . import molecules
 from . import resources
-<<<<<<< HEAD
-from . import simulation
 # from . import structures
-=======
-from . import structures
->>>>>>> 38440792
 from . import templates
 from . import utils
 from . import stellarators
