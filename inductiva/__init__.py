--- conflicted
+++ resolved
@@ -13,12 +13,7 @@
 from . import generative
 from . import molecules
 from . import resources
-<<<<<<< HEAD
-from . import geometry
-# from . import structures
-=======
 from . import structures
->>>>>>> 045733ea
 from . import templates
 from . import utils
 from . import plasmas
