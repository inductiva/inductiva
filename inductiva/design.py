--- conflicted
+++ resolved
@@ -29,17 +29,13 @@
         output_dir: Directory where the output files will be stored.
         extra_sim_kwargs: Extra keyword arguments to pass to the simulator.
     """
-<<<<<<< HEAD
     input_dir = files.resolve_path(input_dir)
+    file_format = os.path.splitext(template_filename)[1]
 
     if output_dir is None:
         output_dir = input_dir.with_name(f"{input_dir.name}-output")
     else:
         output_dir = files.resolve_path(output_dir)
-=======
-    input_dir = pathlib.Path(input_dir)
-    file_format = os.path.splitext(template_filename)[1]
->>>>>>> a119bf82
 
     logging.info("Exploring design space for attribute \"%s\".", tag)
 
