"""Methods that interact with the lower-level inductiva-web-api-client.

The relevant function for usage outside of this file is invoke_api().
Check the demos directory for examples on how it is used.
"""
import os
import pathlib
import signal
import time
from contextlib import contextmanager

from typing import Any, Dict, Optional, Type
from absl import logging
<<<<<<< HEAD
from inductiva_web_api_client import ApiClient, ApiException, Configuration
from inductiva_web_api_client.apis.tags.tasks_api import TasksApi
from inductiva_web_api_client.models import TaskRequest, TaskStatus, BodyUploadTaskInput
=======
from inductiva.client import ApiClient, ApiException, Configuration
from inductiva.client.apis.tags.tasks_api import TasksApi
from inductiva.client.models import TaskRequest, TaskStatus
>>>>>>> 812f8109
from inductiva.exceptions import RemoteExecutionError
from inductiva.types import Path

import inductiva
from inductiva.utils.data import (extract_output, get_validate_request_params,
                                  pack_input, unpack_output)
from inductiva.utils.meta import get_method_name, get_type_annotations


def submit_request(api_instance: TasksApi, request: TaskRequest) -> TaskStatus:
    """Submits a task request to the API.

    Args:
        api_instance: Instance of TasksApi used to send necessary requests.
    Return:
        Returns the body of the HTTP response.
        Contains two fields, "id" and "status".
    """

    try:
<<<<<<< HEAD
        api_response = api_instance.submit_task(body=task_request)
=======
        api_response = api_instance.submit_task_task_submit_post(body=request)
>>>>>>> 812f8109
    except ApiException as e:
        logging.exception("Exception when calling TasksApi->submit_task: %s", e)
        raise e

    logging.debug("Request status: %s", api_response.body["status"])

    return api_response.body


def upload_input(api_instance: TasksApi, task_id, original_params,
                 type_annotations):
    """Uploads the inputs of a given task to the API.
    Args:
        api_instance: Instance of TasksApi used to send necessary requests.
        task_id: ID of the task.
        original_params: Params of the request passed by the user.
        type_annotations: Annotations of the params' types.
    """
    input_zip_path = pack_input(
        params=original_params,
        type_annotations=type_annotations,
        zip_name=task_id,
    )

    logging.debug("Uploading input zip ...")
    try:
        with open(input_zip_path, "rb") as zip_fp:
            _ = api_instance.upload_task_input(
                path_params={"task_id": task_id},
                body=BodyUploadTaskInput(file=zip_fp),
            )
    except ApiException as e:
        logging.exception(
            "Exception when calling TasksApi->upload_task_inputs: %s", e)
        raise e

    os.remove(input_zip_path)


def download_output(api_instance: TasksApi, task_id):
    """Downloads the output of a given task from the API.

    Args:
        api_instance: Instance of TasksApi used to send necessary requests.
        task_id: ID of the task.

    Return:
        Returns the path to the downloaded ZIP file.
    """
    try:
        api_response = api_instance.download_task_output(
            path_params={"task_id": task_id},
            stream=True,
        )
    except ApiException as e:
        raise e

    logging.debug("Downloaded output to %s", api_response.body.name)

    return api_response.body.name


def block_until_finish(api_instance: TasksApi, task_id: str) -> TaskRequest:
    """Block until a task executing remotely finishes execution.

    Args:
        api_instance: Instance of TasksApi used to send necessary requests.
        task_id: ID of the task to wait for.

    Returns:
        Returns info related to the task, containing two fields,
        "id" and "status".
    """
    logging.debug("Blocking until task is finished ...")
    return block_until_status_is(api_instance, task_id, {"success", "failed"})


def kill_task(api_instance: TasksApi, task_id: str):
    """Kill a task that is executing remotely.

    The function sends a Kill request to the API and then polls until the
    status of the task is killed.
    TODO: should polling be done here? Or should the API endpoint make sure
    that the task is killed instead of the client having to wait for
    confirmation?

    Args:
        api_instance: Instance of TasksApi used to send necessary requests.
        task_id: ID of the task to kill.

    Returns:
        Returns info related to the task, containing two fields,
        "id" and "status".
    """
    logging.debug("Sending kill task request ...")
    _ = api_instance.kill_task(path_params={"task_id": task_id},)

    logging.debug("Blocking until task is killed ...")
    out = block_until_status_is(api_instance, task_id, {"killed"})
    logging.info("Task terminated.")
    return out


def block_until_status_is(api_instance: TasksApi,
                          task_id,
                          desired_status,
                          sleep_secs=0.5):
    """Block until the status of a task becomes the desired status.

    Args:
        api_instance: Instance of TasksApi used to send necessary requests.
        task_id: ID of the task to wait for.
        desired_status: Task status to wait for.
        sleep_secs: Polling interval.

    Returns:
        Returns info related to the task, containing two fields,
    """
    prev_queue_info = None

    prev_status = None

    while True:
        try:
            api_response = \
                api_instance.get_task_status(
                    path_params={"task_id": task_id},
                )

            status = api_response.body["status"]

            logging.debug("Request status: %s", status)
        except ApiException as e:
            raise e

        if status == "submitted":
            queue_info = api_response.body["queue"]

            if status != prev_status:
                logging.info("Waiting for resources...")

            if queue_info != prev_queue_info:
                logging.info("\t> %d/%d executers busy.",
                             queue_info["running_tasks"],
                             queue_info["num_executers"])
                logging.info("\t> %d requests ahead in the queue.",
                             queue_info["tasks_ahead"])

                prev_queue_info = queue_info
        elif status == "started" and status != prev_status:
            logging.info("An executer has picked up the request.")
            logging.info("The requested task is being executed remotely...")

        prev_status = status

        # If status reaches the desired status, then stop polling
        if status in desired_status:
            break

        time.sleep(sleep_secs)

    return api_response.body["status"]


@contextmanager
def blocking_task_context(api_instance: TasksApi, task_id):
    """Context to handle execution of a blocking task.

    The context handles exceptions and the SIGINT signal, issuing a request
    to the API to kill the executing task.
    Info on the implementation:
    - https://docs.python.org/3/library/contextlib.html

    Args:
        api_instance: Instance of TasksApi used to send necessary requests.
        task_id: ID of the task being executed.
    """
    # Other imported modules can make changes to the SIGINT handler, so we set
    # the default int handler to make sure that KeyboardInterrupt is raised
    # if the user presses Ctrl+C.
    original_sig = signal.signal(signal.SIGINT, signal.default_int_handler)

    try:
        yield None
    except Exception as err:
        logging.info("Caught exception: terminating blocking task...")
        kill_task(api_instance, task_id)
        raise err
    except KeyboardInterrupt as err:
        logging.info("Caught SIGINT: terminating blocking task...")
        kill_task(api_instance, task_id)
        raise err
    finally:
        # Reset original SIGINT handler
        signal.signal(signal.SIGINT, original_sig)


def invoke_api_from_fn_ptr(params,
                           function_ptr,
                           output_dir: Optional[Path] = None):
    """Perform a task remotely defined by a function pointer."""
    type_annotations = get_type_annotations(function_ptr)
    method_name = get_method_name(function_ptr)
    return invoke_api(method_name,
                      params,
                      output_dir=output_dir,
                      type_annotations=type_annotations,
                      return_type=type_annotations["return"])


def invoke_api(method_name: str,
               params,
               type_annotations: Dict[Any, Type],
               output_dir: Optional[Path] = None,
               return_type: Type = pathlib.Path):
    """Perform a task remotely via Inductiva's Web API.

    Currently, the implementation handles the whole flow of the task execution,
    and blocks until the task finishes execution.
    The flow is summarized as follows:
        1. Transform request params into the params used to
        validate permission to execute the request.
        2. Submit task via the "POST task/submit" endpoint.
            Note: HTTP status code 400 informs the requested method is invalid,
                and HTTP status code 403 informs that the user is not authorized
                to post such request.
        3. If the status returned by the previous HTTP request is
            "pending-input", ZIP inputs and send them via
            "POST task/{task_id}/input".
        4. Block execution, polling using the "GET task/{task_id}/status"
            endpoint until the returned status is "success".
        5. Download output ZIP with "GET task/{task_id}/output".
        6. Unpack output ZIP and return correct value based on the
            type annotations of `function_ptr`.

    Args:
        request: Request sent to the API for validation.
        input_dir: Directory containing the input files to be uploaded.
        output_dir: Directory where to place the output files.
        return_type: Type of the return value of the task, for unpacking.

    Return:
        Returns the output of the task.
    """
    api_config = Configuration(host=inductiva.api_url)

    request_params = get_validate_request_params(
        original_params=params,
        type_annotations=type_annotations,
    )

    task_request = TaskRequest(
        method=method_name,
        params=request_params,
    )

    with ApiClient(api_config) as client:
        api_instance = TasksApi(client)

        task = submit_request(
            api_instance=api_instance,
            request=task_request,
        )

        task_id = task["id"]

        # While the task is executing, use a context manager that kills the
        # task if some exception or SIGINT is caught.
        with blocking_task_context(api_instance, task_id):
            if task["status"] == "pending-input":
                upload_input(
                    api_instance=api_instance,
                    original_params=params,
                    task_id=task_id,
                    type_annotations=type_annotations,
                )

            logging.info("Request submitted.")

            status = block_until_finish(
                api_instance=api_instance,
                task_id=task_id,
            )

            if status == "success":
                logging.info("Task executed successfuly.")
            else:
                logging.info("Task failed.")

        output_zip_path = download_output(
            api_instance=api_instance,
            task_id=task_id,
        )

    if output_dir is None:
        output_dir = os.path.join(inductiva.output_dir, task_id)

    result_list = extract_output(output_zip_path, output_dir)

    if status == "failed":
        raise RemoteExecutionError(f"""Remote execution failed.
    Find more details in: \"{os.path.abspath(output_dir)}\".""")

    return unpack_output(result_list, output_dir, return_type)<|MERGE_RESOLUTION|>--- conflicted
+++ resolved
@@ -11,15 +11,9 @@
 
 from typing import Any, Dict, Optional, Type
 from absl import logging
-<<<<<<< HEAD
-from inductiva_web_api_client import ApiClient, ApiException, Configuration
-from inductiva_web_api_client.apis.tags.tasks_api import TasksApi
-from inductiva_web_api_client.models import TaskRequest, TaskStatus, BodyUploadTaskInput
-=======
 from inductiva.client import ApiClient, ApiException, Configuration
 from inductiva.client.apis.tags.tasks_api import TasksApi
-from inductiva.client.models import TaskRequest, TaskStatus
->>>>>>> 812f8109
+from inductiva.client.models import TaskRequest, TaskStatus, BodyUploadTaskInput
 from inductiva.exceptions import RemoteExecutionError
 from inductiva.types import Path
 
@@ -40,11 +34,7 @@
     """
 
     try:
-<<<<<<< HEAD
-        api_response = api_instance.submit_task(body=task_request)
-=======
-        api_response = api_instance.submit_task_task_submit_post(body=request)
->>>>>>> 812f8109
+        api_response = api_instance.submit_task(body=request)
     except ApiException as e:
         logging.exception("Exception when calling TasksApi->submit_task: %s", e)
         raise e
