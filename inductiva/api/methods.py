"""Methods that interact with the lower-level inductiva-web-api-client.

The relevant function for usage outside of this file is submit_task().
Check the demos directory for examples on how it is used.
"""
import os
import sys
import time
import tqdm
import tqdm.utils
import signal
import urllib3
import decimal
from contextlib import contextmanager
from typing import Dict, List, Optional

import logging

import inductiva
from inductiva.client import ApiClient, ApiException, Configuration
from inductiva.client.apis.tags.tasks_api import TasksApi
from inductiva.client.models import (TaskRequest, TaskStatus, TaskSubmittedInfo,
                                     CompressionMethod)
from inductiva import constants, storage
from inductiva.utils import format_utils, files


def get_api_config() -> Configuration:
    """Returns an API configuration object."""
    api_key = inductiva.get_api_key()

    api_config = Configuration(host=inductiva.api_url)
    api_config.api_key["APIKeyHeader"] = api_key

    return api_config


def get_client(api_config: Optional[Configuration] = None) -> ApiClient:
    """Returns an ApiClient instance."""

    if api_config is None:
        api_config = get_api_config()

    client = ApiClient(api_config)

    client.user_agent = inductiva.get_api_agent()

    return client


def submit_request(task_api_instance: TasksApi,
                   request: TaskRequest) -> TaskSubmittedInfo:
    """Submits a task request to the API.

    Args:
        api_instance: Instance of TasksApi used to send necessary requests.
    Return:
        Returns the body of the HTTP response.
        Contains two fields, "id" and "status".
    """
    # Submit task using provided or temporary instance
    api_response = task_api_instance.submit_task(body=request)
    logging.debug("Request status: %s", api_response.body["status"])

    return api_response.body


def prepare_input(task_id, input_dir):
    """Prepare the input files for a task submission."""

    # If the input directory is empty, do not zip it
    # still need to zip the input params parameters though
    if input_dir:
        inputs_size = files.get_path_size(input_dir)
        logging.info("Preparing upload of the local input directory %s (%s).",
                     input_dir, format_utils.bytes_formatter(inputs_size))

        if os.path.isfile(os.path.join(input_dir, constants.TASK_OUTPUT_ZIP)):
            raise ValueError(
                f"Invalid file name: '{constants.TASK_OUTPUT_ZIP}'")

    input_zip_path = inductiva.utils.data.pack_input(input_dir,
                                                     zip_name=task_id)

    zip_file_size = os.path.getsize(input_zip_path)
    logging.info("Input archive size: %s",
                 format_utils.bytes_formatter(zip_file_size))

    logging.info("Uploading input archive...")

    return input_zip_path, zip_file_size


def upload_file(api_instance: ApiClient, input_path: str, method: str, url: str,
                progress_bar: tqdm):
    """
    Handles the upload of a file, updating the provided progress bar.
    """
    headers = {"Content-Type": "application/octet-stream"}

    with open(input_path, "rb") as zip_fp:
        wrapped_file = tqdm.utils.CallbackIOWrapper(progress_bar.update, zip_fp,
                                                    "read")
        pool_manager: urllib3.PoolManager = (
            api_instance.api_client.rest_client.pool_manager)
        resp = pool_manager.request(method,
                                    url,
                                    body=wrapped_file,
                                    headers=headers)
        if resp.status != 200:
            raise ApiException(status=resp.status, reason=resp.reason)


def notify_upload_complete(api_endpoint,
                           query_params: Dict[str, str] = None,
                           path_params: Dict[str, str] = None):
    """
    Notifies the API that the file upload is complete.
    """
    params = {}
    if query_params is not None:
        params["query_params"] = query_params
    if path_params is not None:
        params["path_params"] = path_params

    api_endpoint(**params)


def upload_input(api_instance: TasksApi, input_dir, task_id,
                 storage_path_prefix):
    """Uploads the inputs of a given task to the API.

    Args:
        api_instance: Instance of TasksApi used to send necessary requests.
        input_dir: Directory containing the input files to be uploaded.
        task_id: ID of the task.
        storage_path_prefix: Path to the storage bucket.
        """
    input_zip_path = None

    try:
        input_zip_path, zip_file_size = prepare_input(task_id, input_dir)

        remote_input_zip_path = f"{storage_path_prefix}/{task_id}/input.zip"
        url = storage.get_signed_urls(
            paths=[remote_input_zip_path],
            operation="upload",
        )[0]

        with tqdm.tqdm(total=zip_file_size,
                       unit="B",
                       unit_scale=True,
                       unit_divisor=1000) as progress_bar:
            upload_file(api_instance, input_zip_path, "PUT", url, progress_bar)
            notify_upload_complete(
                api_instance.notify_input_uploaded,
                path_params={"task_id": task_id},
            )

        logging.info("Local input directory successfully uploaded.")
        logging.info("")

    finally:
        if input_zip_path:
            os.remove(input_zip_path)


def block_until_finish(api_instance: TasksApi, task_id: str) -> str:
    """Block until a task executing remotely finishes execution.

    Args:
        api_instance: Instance of TasksApi used to send necessary requests.
        task_id: ID of the task to wait for.

    Returns:
        Returns info related to the task, containing two fields,
        "id" and "status".
    """
    logging.debug("Blocking until task is finished ...")
    return block_until_status_is(api_instance, task_id, {"success", "failed"})


def kill_task(api_instance: TasksApi, task_id: str):
    """Kill a task that is executing remotely.

    The function sends a kill request to the API.

    Args:
        api_instance: Instance of TasksApi used to send necessary requests.
        task_id: ID of the task to kill.
   """
    logging.debug("Sending kill task request ...")
    api_instance.kill_task(path_params={"task_id": task_id},)
    logging.info("Task with ID %s was terminated.", task_id)


def get_task_status(api_instance: TasksApi, task_id: str) -> TaskStatus:
    """Check the status of a task."""

    api_response = api_instance.get_task_status(
        path_params={"task_id": task_id})

    status = api_response.body["status"]

    return status


def block_until_status_is(api_instance: TasksApi,
                          task_id,
                          desired_status,
                          sleep_secs=0.5):
    """Block until the status of a task becomes the desired status.

    Args:
        api_instance: Instance of TasksApi used to send necessary requests.
        task_id: ID of the task to wait for.
        desired_status: Task status to wait for.
        sleep_secs: Polling interval.

    Returns:
        Returns info related to the task, containing two fields,
    """
    prev_status = None

    while True:
        try:
            status = get_task_status(api_instance, task_id)
            logging.debug("Task status is %s", status)
        except ApiException as e:
            raise e

        if status != prev_status:
            if status == "submitted":
                logging.info("Waiting for resources...")

            prev_status = status

        # If status reaches the desired status, then stop polling
        if status in desired_status:
            break

        time.sleep(sleep_secs)

    return status


@contextmanager
def blocking_task_context(api_instance: TasksApi,
                          task_id: str,
                          action_str: str = "action"):
    """Context to handle execution of a blocking task.

    The context handles exceptions and the SIGINT signal, issuing a request
    to the API to kill the executing task.
    Info on the implementation:
    - https://docs.python.org/3/library/contextlib.html

    Args:
        api_instance: Instance of TasksApi used to send necessary requests.
        task_id: ID of the task being executed.
    """
    # Other imported modules can make changes to the SIGINT handler, so we set
    # the default int handler to make sure that KeyboardInterrupt is raised
    # if the user presses Ctrl+C.
    original_sig = signal.signal(signal.SIGINT, signal.default_int_handler)

    try:
        yield None
    except Exception as err:
        logging.info("Caught exception: terminating blocking task...")
        kill_task(api_instance, task_id)
        raise err
    except KeyboardInterrupt:
        logging.info("Caught SIGINT: %s interrupted by user.", action_str)
        kill_task(api_instance, task_id)
        sys.exit(1)
    finally:
        # Reset original SIGINT handler
        signal.signal(signal.SIGINT, original_sig)


def task_info_str(
    task_id,
    local_input_dir,
    resource_pool,
    simulator,
    task_submitted_info: TaskSubmittedInfo,
) -> str:
    """Generate a string with the main components of a task submission."""

    info_str = ("■ Task Information:\n"
                f"\t· ID:                    {task_id}\n")
    if simulator is not None:
        info_str += (f"\t· Simulator:             {simulator.name}\n"
                     f"\t· Version:               {simulator.version}\n"
                     f"\t· Image:                 {simulator.image_uri}\n")

    info_str += (f"\t· Local input directory: {local_input_dir}\n"
                 "\t· Submitting to the following computational resources:\n")
    info_str += f" \t\t· {resource_pool}\n"

    if task_submitted_info is not None:
        ttl_seconds = task_submitted_info.get("time_to_live_seconds")
        if ttl_seconds is not None and isinstance(ttl_seconds, decimal.Decimal):
            ttl_seconds = format_utils.seconds_formatter(ttl_seconds)
            info_str += (f" \t\t· Task will be killed after the computation "
                         f"time exceeds {ttl_seconds} (h:m:s).\n")
    info_str += "\n"
    return info_str


def submit_task(simulator,
                input_dir,
                machine_group,
                extra_params: dict,
                storage_path_prefix,
                resubmit_on_preemption: bool = False,
                container_image: Optional[str] = None,
                simulator_name_alias: Optional[str] = None,
                simulator_obj=None,
                remote_assets: Optional[List[str]] = None,
                project_name: Optional[str] = None):
    """Submit a task and send input files to the API.
    
    Args:
        simulator: The simulator to use
        input_dir: Directory containing the input files to be uploaded.
        machine_group: Group of machines with a queue to submit the task to.
        extra_params: Additional parameters to pass to the simulator.
        storage_path_prefix: Path prefix for storing simulation data
        resubmit_on_preemption (bool): Resubmit task for execution when
                previous execution attempts were preempted. Only applicable when
                using a preemptible resource, i.e., resource instantiated with
                `spot=True`.
        container_image: The container image to use for the simulation
            Example: container_image="docker://inductiva/kutu:xbeach_v1.23_dev"
        simulator_name_alias: Optional alias name for the simulator
        simulator_obj: Optional simulator object with additional configuration
        remote_assets: Additional input files that will be copied to the
                simulation from a bucket or from another task output.
    Return:
        Returns the task id.
    """

    if not remote_assets:
        remote_assets = []

    stream_zip = extra_params.pop("stream_zip", True)
    compress_with = extra_params.pop("compress_with", CompressionMethod.AUTO)

    task_request = TaskRequest(simulator=simulator,
<<<<<<< HEAD
                               extra_params=extra_params,
                               project=current_project,
=======
                               params=params,
                               project=project_name,
>>>>>>> c1aedcfe
                               resource_pool=machine_group.id,
                               container_image=container_image,
                               storage_path_prefix=storage_path_prefix,
                               simulator_name_alias=simulator_name_alias,
                               resubmit_on_preemption=resubmit_on_preemption,
                               input_resources=remote_assets,
                               stream_zip=stream_zip,
                               compress_with=compress_with)

    # Create an instance of the TasksApi class
    task_api_instance = TasksApi(get_client())

    # Submit task via the "POST task/submit" endpoint.
    # HTTP status code 400 informs the requested method is invalid.
    # HTTP status code 403 informs that the user is not authorized.
    task_submitted_info = submit_request(
        task_api_instance=task_api_instance,
        request=task_request,
    )

    task_id = task_submitted_info["id"]
    logging.info(
        task_info_str(
            task_id,
            input_dir,
            machine_group,
            simulator_obj,
            task_submitted_info,
        ))

    # If the status returned by the previous HTTP request is "pending-input",
    #  ZIP inputs and send them via "POST task/{task_id}/input".
    if task_submitted_info["status"] == "pending-input":
        # Use the blocking task context
        with blocking_task_context(task_api_instance, task_id, "input upload"):
            upload_input(
                api_instance=task_api_instance,
                input_dir=input_dir,
                task_id=task_id,
                storage_path_prefix=storage_path_prefix,
            )

    # Return task_id and leaves the simulation on the queue until resources
    # become available.
    return task_id<|MERGE_RESOLUTION|>--- conflicted
+++ resolved
@@ -349,13 +349,8 @@
     compress_with = extra_params.pop("compress_with", CompressionMethod.AUTO)
 
     task_request = TaskRequest(simulator=simulator,
-<<<<<<< HEAD
                                extra_params=extra_params,
-                               project=current_project,
-=======
-                               params=params,
                                project=project_name,
->>>>>>> c1aedcfe
                                resource_pool=machine_group.id,
                                container_image=container_image,
                                storage_path_prefix=storage_path_prefix,
