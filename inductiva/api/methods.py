"""Methods that interact with the lower-level inductiva-web-api-client.

The relevant function for usage outside of this file is submit_task().
Check the demos directory for examples on how it is used.
"""
import os
import sys
import time
import tqdm
import tqdm.utils
import signal
import urllib3
import decimal
from contextlib import contextmanager
from typing import Dict, List, Optional

import logging

import inductiva
from inductiva.client import ApiClient, ApiException, Configuration
from inductiva.client.apis.tags.tasks_api import TasksApi
from inductiva.client.models import (TaskRequest, TaskStatus, TaskSubmittedInfo,
                                     CompressionMethod)
from inductiva import constants, storage
from inductiva.utils.data import pack_input
from inductiva.utils import format_utils, files


def get_api_config() -> Configuration:
    """Returns an API configuration object."""
    api_key = inductiva.get_api_key()

    api_config = Configuration(host=inductiva.api_url)
    api_config.api_key["APIKeyHeader"] = api_key

    return api_config


def get_client(api_config: Optional[Configuration] = None) -> ApiClient:
    """Returns an ApiClient instance."""

    if api_config is None:
        api_config = get_api_config()

    client = ApiClient(api_config)

    client.user_agent = inductiva.get_api_agent()

    return client


def submit_request(task_api_instance: TasksApi,
                   request: TaskRequest) -> TaskSubmittedInfo:
    """Submits a task request to the API.

    Args:
        api_instance: Instance of TasksApi used to send necessary requests.
    Return:
        Returns the body of the HTTP response.
        Contains two fields, "id" and "status".
    """
    # Submit task using provided or temporary instance
    api_response = task_api_instance.submit_task(body=request)
    logging.debug("Request status: %s", api_response.body["status"])

    return api_response.body


def prepare_input(task_id, input_dir, kwargs):
    """Prepare the input files for a task submission."""

    # If the input directory is empty, do not zip it
    # still need to zip the input kwargs parameters though
    if input_dir:
        inputs_size = files.get_path_size(input_dir)
        logging.info("Preparing upload of the local input directory %s (%s).",
                     input_dir, format_utils.bytes_formatter(inputs_size))

        if os.path.isfile(os.path.join(input_dir, constants.TASK_OUTPUT_ZIP)):
            raise ValueError(
                f"Invalid file name: '{constants.TASK_OUTPUT_ZIP}'")

    input_zip_path = pack_input(
        input_dir,
        kwargs,
        zip_name=task_id,
    )

    zip_file_size = os.path.getsize(input_zip_path)
    logging.info("Input archive size: %s",
                 format_utils.bytes_formatter(zip_file_size))

    logging.info("Uploading input archive...")

    return input_zip_path, zip_file_size


def upload_file(api_instance: ApiClient, input_path: str, method: str, url: str,
                progress_bar: tqdm):
    """
    Handles the upload of a file, updating the provided progress bar.
    """
    headers = {"Content-Type": "application/octet-stream"}

    with open(input_path, "rb") as zip_fp:
        wrapped_file = tqdm.utils.CallbackIOWrapper(progress_bar.update, zip_fp,
                                                    "read")
        pool_manager: urllib3.PoolManager = (
            api_instance.api_client.rest_client.pool_manager)
        resp = pool_manager.request(method,
                                    url,
                                    body=wrapped_file,
                                    headers=headers)
        if resp.status != 200:
            raise ApiException(status=resp.status, reason=resp.reason)


def notify_upload_complete(api_endpoint,
                           query_params: Dict[str, str] = None,
                           path_params: Dict[str, str] = None):
    """
    Notifies the API that the file upload is complete.
    """
    params = {}
    if query_params is not None:
        params["query_params"] = query_params
    if path_params is not None:
        params["path_params"] = path_params

    api_endpoint(**params)


def upload_input(api_instance: TasksApi, input_dir, kwargs, task_id,
                 storage_path_prefix):
    """Uploads the inputs of a given task to the API.

    Args:
        api_instance: Instance of TasksApi used to send necessary requests.
        task_id: ID of the task.
        input_dir: Directory containing the input files to be uploaded.
        kwargs: Additional parameters to be sent to the API.
        storage_path_prefix: Path to the storage bucket.
        """
    try:
        input_zip_path, zip_file_size = prepare_input(task_id, input_dir,
                                                      kwargs)

        remote_input_zip_path = f"{storage_path_prefix}/{task_id}/input.zip"
        url = storage.get_signed_urls(
            paths=[remote_input_zip_path],
            operation="upload",
        )[0]

        with tqdm.tqdm(total=zip_file_size,
                       unit="B",
                       unit_scale=True,
                       unit_divisor=1000) as progress_bar:
            upload_file(api_instance, input_zip_path, "PUT", url, progress_bar)
            notify_upload_complete(
                api_instance.notify_input_uploaded,
                path_params={"task_id": task_id},
            )

        logging.info("Local input directory successfully uploaded.")
        logging.info("")

    finally:
        if input_zip_path:
            os.remove(input_zip_path)


def block_until_finish(api_instance: TasksApi, task_id: str) -> str:
    """Block until a task executing remotely finishes execution.

    Args:
        api_instance: Instance of TasksApi used to send necessary requests.
        task_id: ID of the task to wait for.

    Returns:
        Returns info related to the task, containing two fields,
        "id" and "status".
    """
    logging.debug("Blocking until task is finished ...")
    return block_until_status_is(api_instance, task_id, {"success", "failed"})


def kill_task(api_instance: TasksApi, task_id: str):
    """Kill a task that is executing remotely.

    The function sends a kill request to the API.

    Args:
        api_instance: Instance of TasksApi used to send necessary requests.
        task_id: ID of the task to kill.
   """
    logging.debug("Sending kill task request ...")
    api_instance.kill_task(path_params={"task_id": task_id},)
    logging.info("Task with ID %s was terminated.", task_id)


def get_task_status(api_instance: TasksApi, task_id: str) -> TaskStatus:
    """Check the status of a task."""

    api_response = api_instance.get_task_status(
        path_params={"task_id": task_id})

    status = api_response.body["status"]

    return status


def block_until_status_is(api_instance: TasksApi,
                          task_id,
                          desired_status,
                          sleep_secs=0.5):
    """Block until the status of a task becomes the desired status.

    Args:
        api_instance: Instance of TasksApi used to send necessary requests.
        task_id: ID of the task to wait for.
        desired_status: Task status to wait for.
        sleep_secs: Polling interval.

    Returns:
        Returns info related to the task, containing two fields,
    """
    prev_status = None

    while True:
        try:
            status = get_task_status(api_instance, task_id)
            logging.debug("Task status is %s", status)
        except ApiException as e:
            raise e

        if status != prev_status:
            if status == "submitted":
                logging.info("Waiting for resources...")

            prev_status = status

        # If status reaches the desired status, then stop polling
        if status in desired_status:
            break

        time.sleep(sleep_secs)

    return status


@contextmanager
def blocking_task_context(api_instance: TasksApi,
                          task_id: str,
                          action_str: str = "action"):
    """Context to handle execution of a blocking task.

    The context handles exceptions and the SIGINT signal, issuing a request
    to the API to kill the executing task.
    Info on the implementation:
    - https://docs.python.org/3/library/contextlib.html

    Args:
        api_instance: Instance of TasksApi used to send necessary requests.
        task_id: ID of the task being executed.
    """
    # Other imported modules can make changes to the SIGINT handler, so we set
    # the default int handler to make sure that KeyboardInterrupt is raised
    # if the user presses Ctrl+C.
    original_sig = signal.signal(signal.SIGINT, signal.default_int_handler)

    try:
        yield None
    except Exception as err:
        logging.info("Caught exception: terminating blocking task...")
        kill_task(api_instance, task_id)
        raise err
    except KeyboardInterrupt:
        logging.info("Caught SIGINT: %s interrupted by user.", action_str)
        kill_task(api_instance, task_id)
        sys.exit(1)
    finally:
        # Reset original SIGINT handler
        signal.signal(signal.SIGINT, original_sig)


def task_info_str(
    task_id,
    local_input_dir,
    resource_pool,
    simulator,
    task_submitted_info: TaskSubmittedInfo,
) -> str:
    """Generate a string with the main components of a task submission."""

    info_str = ("■ Task Information:\n"
                f"\t· ID:                    {task_id}\n")
    if simulator is not None:
        info_str += (f"\t· Simulator:             {simulator.name}\n"
                     f"\t· Version:               {simulator.version}\n"
                     f"\t· Image:                 {simulator.image_uri}\n")

    info_str += (f"\t· Local input directory: {local_input_dir}\n"
                 "\t· Submitting to the following computational resources:\n")
    if resource_pool is not None:
        info_str += f" \t\t· {resource_pool}\n"
    else:
        machine_type = constants.DEFAULT_QUEUE_MACHINE_TYPE
        info_str += f" \t\t· Default queue with {machine_type} machines.\n"
        ttl_seconds = task_submitted_info.get("time_to_live_seconds")
        if ttl_seconds is not None and isinstance(ttl_seconds, decimal.Decimal):
            ttl_seconds = format_utils.seconds_formatter(ttl_seconds)
            info_str += (f" \t\t· Task will be killed after the computation "
                         f"time exceeds {ttl_seconds} (h:m:s).\n")
    info_str += "\n"
    return info_str


def submit_task(simulator,
                input_dir,
                machine_group,
                kwargs,
                storage_path_prefix,
                resubmit_on_preemption: bool = False,
                container_image: Optional[str] = None,
                simulator_name_alias: Optional[str] = None,
                simulator_obj=None,
<<<<<<< HEAD
                remote_assets: Optional[List[str]] = None,
                project_name: Optional[str] = None):
    """Submit a task and send input files to the API.
    
    Args:
        input_dir: Directory containing the input files to be uploaded.
        container_image: The container image to use for the simulation
            Example: container_image="docker://inductiva/kutu:xbeach_v1.23_dev"
=======
                remote_assets: Optional[List[str]] = None):
    """Submit a task and send input files to the API.
    
    Args:
        simulator: The simulator to use
        input_dir: Directory containing the input files to be uploaded.
        machine_group: Group of machines with a queue to submit the task to.
        kwargs: Additional parameters to pass to the simulator
        storage_path_prefix: Path prefix for storing simulation data
>>>>>>> 60673016
        resubmit_on_preemption (bool): Resubmit task for execution when
                previous execution attempts were preempted. Only applicable when
                using a preemptible resource, i.e., resource instantiated with
                `spot=True`.
<<<<<<< HEAD
=======
        container_image: The container image to use for the simulation
            Example: container_image="docker://inductiva/kutu:xbeach_v1.23_dev"
        simulator_name_alias: Optional alias name for the simulator
        simulator_obj: Optional simulator object with additional configuration
>>>>>>> 60673016
        remote_assets: Additional input files that will be copied to the
                simulation from a bucket or from another task output.
    Return:
        Returns the task id.
    """
<<<<<<< HEAD
=======

    current_project = inductiva.projects.get_current_project()
    if current_project is not None:
        if not current_project.opened:
            raise RuntimeError("Trying to submit a task to a closed project.")
        current_project = current_project.name
>>>>>>> 60673016

    if not remote_assets:
        remote_assets = []

    stream_zip = kwargs.pop("stream_zip", True)
    compress_with = kwargs.pop("compress_with", CompressionMethod.AUTO)

    task_request = TaskRequest(simulator=simulator,
                               params=kwargs,
<<<<<<< HEAD
                               project=project_name,
=======
                               project=current_project,
>>>>>>> 60673016
                               resource_pool=machine_group.id,
                               container_image=container_image,
                               storage_path_prefix=storage_path_prefix,
                               simulator_name_alias=simulator_name_alias,
                               resubmit_on_preemption=resubmit_on_preemption,
                               input_resources=remote_assets,
                               stream_zip=stream_zip,
                               compress_with=compress_with)

    # Create an instance of the TasksApi class
    task_api_instance = TasksApi(get_client())

    # Submit task via the "POST task/submit" endpoint.
    # HTTP status code 400 informs the requested method is invalid.
    # HTTP status code 403 informs that the user is not authorized.
    task_submitted_info = submit_request(
        task_api_instance=task_api_instance,
        request=task_request,
    )

    task_id = task_submitted_info["id"]
    logging.info(
        task_info_str(
            task_id,
            input_dir,
            machine_group,
            simulator_obj,
            task_submitted_info,
        ))

    # If the status returned by the previous HTTP request is "pending-input",
    #  ZIP inputs and send them via "POST task/{task_id}/input".
    if task_submitted_info["status"] == "pending-input":
        # Use the blocking task context
<<<<<<< HEAD
        with blocking_task_context(task_api_instance, task_id, "input upload"):
=======
        with blocking_task_context(
                task_api_instance, task_id,
                "input upload"):  # Use the blocking task context
>>>>>>> 60673016
            upload_input(
                api_instance=task_api_instance,
                input_dir=input_dir,
                kwargs=kwargs,
                task_id=task_id,
                storage_path_prefix=storage_path_prefix,
            )

    # Return task_id and leaves the simulation on the queue until resources
    # become available.
    return task_id<|MERGE_RESOLUTION|>--- conflicted
+++ resolved
@@ -324,51 +324,9 @@
                 container_image: Optional[str] = None,
                 simulator_name_alias: Optional[str] = None,
                 simulator_obj=None,
-<<<<<<< HEAD
                 remote_assets: Optional[List[str]] = None,
                 project_name: Optional[str] = None):
-    """Submit a task and send input files to the API.
-    
-    Args:
-        input_dir: Directory containing the input files to be uploaded.
-        container_image: The container image to use for the simulation
-            Example: container_image="docker://inductiva/kutu:xbeach_v1.23_dev"
-=======
-                remote_assets: Optional[List[str]] = None):
-    """Submit a task and send input files to the API.
-    
-    Args:
-        simulator: The simulator to use
-        input_dir: Directory containing the input files to be uploaded.
-        machine_group: Group of machines with a queue to submit the task to.
-        kwargs: Additional parameters to pass to the simulator
-        storage_path_prefix: Path prefix for storing simulation data
->>>>>>> 60673016
-        resubmit_on_preemption (bool): Resubmit task for execution when
-                previous execution attempts were preempted. Only applicable when
-                using a preemptible resource, i.e., resource instantiated with
-                `spot=True`.
-<<<<<<< HEAD
-=======
-        container_image: The container image to use for the simulation
-            Example: container_image="docker://inductiva/kutu:xbeach_v1.23_dev"
-        simulator_name_alias: Optional alias name for the simulator
-        simulator_obj: Optional simulator object with additional configuration
->>>>>>> 60673016
-        remote_assets: Additional input files that will be copied to the
-                simulation from a bucket or from another task output.
-    Return:
-        Returns the task id.
-    """
-<<<<<<< HEAD
-=======
-
-    current_project = inductiva.projects.get_current_project()
-    if current_project is not None:
-        if not current_project.opened:
-            raise RuntimeError("Trying to submit a task to a closed project.")
-        current_project = current_project.name
->>>>>>> 60673016
+    """Submit a task and send input files to the API."""
 
     if not remote_assets:
         remote_assets = []
@@ -377,13 +335,9 @@
     compress_with = kwargs.pop("compress_with", CompressionMethod.AUTO)
 
     task_request = TaskRequest(simulator=simulator,
-                               params=kwargs,
-<<<<<<< HEAD
+                               kwargs=kwargs,
                                project=project_name,
-=======
-                               project=current_project,
->>>>>>> 60673016
-                               resource_pool=machine_group.id,
+                               machine_group=machine_group,
                                container_image=container_image,
                                storage_path_prefix=storage_path_prefix,
                                simulator_name_alias=simulator_name_alias,
@@ -417,13 +371,7 @@
     #  ZIP inputs and send them via "POST task/{task_id}/input".
     if task_submitted_info["status"] == "pending-input":
         # Use the blocking task context
-<<<<<<< HEAD
         with blocking_task_context(task_api_instance, task_id, "input upload"):
-=======
-        with blocking_task_context(
-                task_api_instance, task_id,
-                "input upload"):  # Use the blocking task context
->>>>>>> 60673016
             upload_input(
                 api_instance=task_api_instance,
                 input_dir=input_dir,
