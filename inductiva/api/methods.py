--- conflicted
+++ resolved
@@ -111,13 +111,8 @@
             raise ApiException(status=resp.status, reason=resp.reason)
 
 
-<<<<<<< HEAD
 def upload_input(api_instance: TasksApi, input_dir, task_id,
-                 storage_path_prefix):
-=======
-def upload_input(api_instance: TasksApi, input_dir, params, task_id,
                  storage_path_prefix, verbose):
->>>>>>> 328f294f
     """Uploads the inputs of a given task to the API.
 
     Args:
