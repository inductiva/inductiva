"""Methods that interact with the lower-level inductiva-web-api-client.

The relevant function for usage outside of this file is submit_task().
Check the demos directory for examples on how it is used.
"""
import os
import sys
import time
import tqdm
import tqdm.utils
import signal
import urllib3
import decimal
from contextlib import contextmanager
from typing import Dict, List, Optional

import logging

import inductiva
from inductiva.client import ApiClient, ApiException, Configuration
from inductiva.client.apis.tags.tasks_api import TasksApi
from inductiva.client.models import (TaskRequest, TaskStatus, TaskSubmittedInfo,
                                     CompressionMethod)
<<<<<<< HEAD
from inductiva import constants, storage
from inductiva.utils.data import pack_input
=======
from inductiva import types, constants, storage
from inductiva.utils.data import (get_validate_request_params, pack_input)
>>>>>>> f72dbf88
from inductiva.utils import format_utils, files


def get_api_config() -> Configuration:
    """Returns an API configuration object."""
    api_key = inductiva.get_api_key()

    api_config = Configuration(host=inductiva.api_url)
    api_config.api_key["APIKeyHeader"] = api_key

    return api_config


def get_client(api_config: Optional[Configuration] = None) -> ApiClient:
    """Returns an ApiClient instance."""

    if api_config is None:
        api_config = get_api_config()

    client = ApiClient(api_config)

    client.user_agent = inductiva.get_api_agent()

    return client


def submit_request(task_api_instance: TasksApi,
                   request: TaskRequest) -> TaskSubmittedInfo:
    """Submits a task request to the API.

    Args:
        api_instance: Instance of TasksApi used to send necessary requests.
    Return:
        Returns the body of the HTTP response.
        Contains two fields, "id" and "status".
    """
    # Submit task using provided or temporary instance
    api_response = task_api_instance.submit_task(body=request)
    logging.debug("Request status: %s", api_response.body["status"])

    return api_response.body


def prepare_input(task_id, input_dir, kwargs):
    """Prepare the input files for a task submission."""

    # If the input directory is empty, do not zip it
    # still need to zip the input kwargs parameters though
    if input_dir:
        inputs_size = files.get_path_size(input_dir)
        logging.info("Preparing upload of the local input directory %s (%s).",
                     input_dir, format_utils.bytes_formatter(inputs_size))

        if os.path.isfile(os.path.join(input_dir, constants.TASK_OUTPUT_ZIP)):
            raise ValueError(
                f"Invalid file name: '{constants.TASK_OUTPUT_ZIP}'")

    input_zip_path = pack_input(
        input_dir,
        kwargs,
        zip_name=task_id,
    )

    zip_file_size = os.path.getsize(input_zip_path)
    logging.info("Input archive size: %s",
                 format_utils.bytes_formatter(zip_file_size))

    logging.info("Uploading input archive...")

    return input_zip_path, zip_file_size


def upload_file(api_instance: ApiClient, input_path: str, method: str, url: str,
                progress_bar: tqdm):
    """
    Handles the upload of a file, updating the provided progress bar.
    """
    headers = {"Content-Type": "application/octet-stream"}

    with open(input_path, "rb") as zip_fp:
        wrapped_file = tqdm.utils.CallbackIOWrapper(progress_bar.update, zip_fp,
                                                    "read")
        pool_manager: urllib3.PoolManager = (
            api_instance.api_client.rest_client.pool_manager)
        resp = pool_manager.request(method,
                                    url,
                                    body=wrapped_file,
                                    headers=headers)
        if resp.status != 200:
            raise ApiException(status=resp.status, reason=resp.reason)


def notify_upload_complete(api_endpoint,
                           query_params: Dict[str, str] = None,
                           path_params: Dict[str, str] = None):
    """
    Notifies the API that the file upload is complete.
    """
    params = {}
    if query_params is not None:
        params["query_params"] = query_params
    if path_params is not None:
        params["path_params"] = path_params

    api_endpoint(**params)


def upload_input(api_instance: TasksApi, input_dir, kwargs, task_id,
                 storage_path_prefix):
    """Uploads the inputs of a given task to the API.

    Args:
        api_instance: Instance of TasksApi used to send necessary requests.
        task_id: ID of the task.
<<<<<<< HEAD
        input_dir: Directory containing the input files to be uploaded.
        kwargs: Additional parameters to be sent to the API.
        storage_path_prefix: Path to the storage bucket.
        """
    try:
        input_zip_path, zip_file_size = prepare_input(task_id, input_dir,
                                                      kwargs)
=======
        original_params: Params of the request passed by the user.
        type_annotations: Annotations of the params' types.
    """
    try:
        input_zip_path, zip_file_size = prepare_input(task_id, original_params,
                                                      type_annotations)
>>>>>>> f72dbf88

        remote_input_zip_path = f"{storage_path_prefix}/{task_id}/input.zip"
        url = storage.get_signed_urls(
            paths=[remote_input_zip_path],
            operation="upload",
        )[0]

        with tqdm.tqdm(total=zip_file_size,
                       unit="B",
                       unit_scale=True,
                       unit_divisor=1000) as progress_bar:
            upload_file(api_instance, input_zip_path, "PUT", url, progress_bar)
            notify_upload_complete(
                api_instance.notify_input_uploaded,
                path_params={"task_id": task_id},
            )

        logging.info("Local input directory successfully uploaded.")
        logging.info("")

    finally:
        if input_zip_path:
            os.remove(input_zip_path)


def block_until_finish(api_instance: TasksApi, task_id: str) -> str:
    """Block until a task executing remotely finishes execution.

    Args:
        api_instance: Instance of TasksApi used to send necessary requests.
        task_id: ID of the task to wait for.

    Returns:
        Returns info related to the task, containing two fields,
        "id" and "status".
    """
    logging.debug("Blocking until task is finished ...")
    return block_until_status_is(api_instance, task_id, {"success", "failed"})


def kill_task(api_instance: TasksApi, task_id: str):
    """Kill a task that is executing remotely.

    The function sends a kill request to the API.

    Args:
        api_instance: Instance of TasksApi used to send necessary requests.
        task_id: ID of the task to kill.
   """
    logging.debug("Sending kill task request ...")
    api_instance.kill_task(path_params={"task_id": task_id},)
    logging.info("Task with ID %s was terminated.", task_id)


def get_task_status(api_instance: TasksApi, task_id: str) -> TaskStatus:
    """Check the status of a task."""

    api_response = api_instance.get_task_status(
        path_params={"task_id": task_id})

    status = api_response.body["status"]

    return status


def block_until_status_is(api_instance: TasksApi,
                          task_id,
                          desired_status,
                          sleep_secs=0.5):
    """Block until the status of a task becomes the desired status.

    Args:
        api_instance: Instance of TasksApi used to send necessary requests.
        task_id: ID of the task to wait for.
        desired_status: Task status to wait for.
        sleep_secs: Polling interval.

    Returns:
        Returns info related to the task, containing two fields,
    """
    prev_status = None

    while True:
        try:
            status = get_task_status(api_instance, task_id)
            logging.debug("Task status is %s", status)
        except ApiException as e:
            raise e

        if status != prev_status:
            if status == "submitted":
                logging.info("Waiting for resources...")

            prev_status = status

        # If status reaches the desired status, then stop polling
        if status in desired_status:
            break

        time.sleep(sleep_secs)

    return status


@contextmanager
def blocking_task_context(api_instance: TasksApi,
                          task_id: str,
                          action_str: str = "action"):
    """Context to handle execution of a blocking task.

    The context handles exceptions and the SIGINT signal, issuing a request
    to the API to kill the executing task.
    Info on the implementation:
    - https://docs.python.org/3/library/contextlib.html

    Args:
        api_instance: Instance of TasksApi used to send necessary requests.
        task_id: ID of the task being executed.
    """
    # Other imported modules can make changes to the SIGINT handler, so we set
    # the default int handler to make sure that KeyboardInterrupt is raised
    # if the user presses Ctrl+C.
    original_sig = signal.signal(signal.SIGINT, signal.default_int_handler)

    try:
        yield None
    except Exception as err:
        logging.info("Caught exception: terminating blocking task...")
        kill_task(api_instance, task_id)
        raise err
    except KeyboardInterrupt:
        logging.info("Caught SIGINT: %s interrupted by user.", action_str)
        kill_task(api_instance, task_id)
        sys.exit(1)
    finally:
        # Reset original SIGINT handler
        signal.signal(signal.SIGINT, original_sig)


def task_info_str(
    task_id,
    local_input_dir,
    resource_pool,
    simulator,
    task_submitted_info: TaskSubmittedInfo,
) -> str:
    """Generate a string with the main components of a task submission."""

    info_str = ("■ Task Information:\n"
                f"\t· ID:                    {task_id}\n")
    if simulator is not None:
        info_str += (f"\t· Simulator:             {simulator.name}\n"
                     f"\t· Version:               {simulator.version}\n"
                     f"\t· Image:                 {simulator.image_uri}\n")

    info_str += (f"\t· Local input directory: {local_input_dir}\n"
                 "\t· Submitting to the following computational resources:\n")
    if resource_pool is not None:
        info_str += f" \t\t· {resource_pool}\n"
    else:
        machine_type = constants.DEFAULT_QUEUE_MACHINE_TYPE
        info_str += f" \t\t· Default queue with {machine_type} machines.\n"
        ttl_seconds = task_submitted_info.get("time_to_live_seconds")
        if ttl_seconds is not None and isinstance(ttl_seconds, decimal.Decimal):
            ttl_seconds = format_utils.seconds_formatter(ttl_seconds)
            info_str += (f" \t\t· Task will be killed after the computation "
                         f"time exceeds {ttl_seconds} (h:m:s).\n")
    info_str += "\n"
    return info_str


def submit_task(simulator,
                input_dir,
                machine_group,
                kwargs,
                storage_path_prefix,
                resubmit_on_preemption: bool = False,
                container_image: Optional[str] = None,
                simulator_name_alias: Optional[str] = None,
                simulator_obj=None,
<<<<<<< HEAD
                remote_assets: Optional[List[str]] = None,
                project_name: Optional[str] = None):
    """Submit a task and send input files to the API.
    
    Args:
        input_dir: Directory containing the input files to be uploaded.
        container_image: The container image to use for the simulation
            Example: container_image="docker://inductiva/kutu:xbeach_v1.23_dev"
        resubmit_on_preemption (bool): Resubmit task for execution when
                previous execution attempts were preempted. Only applicable when
                using a preemptible resource, i.e., resource instantiated with
                `spot=True`.
        remote_assets: Additional input files that will be copied to the
                simulation from a bucket or from another task output.
    Return:
        Returns the task id.
    """

    if not remote_assets:
        remote_assets = []

    stream_zip = kwargs.pop("stream_zip", True)
    compress_with = kwargs.pop("compress_with", CompressionMethod.AUTO)
=======
                input_resources: Optional[List[str]] = None):
    """Submit a task and send input files to the API."""
    resource_pool_id = resource_pool.id

    current_project = inductiva.projects.get_current_project()
    if current_project is not None:
        if not current_project.opened:
            raise RuntimeError("Trying to submit a task to a closed project.")
        current_project = current_project.name

    if not input_resources:
        input_resources = []

    stream_zip = request_params.pop("stream_zip", True)
    compress_with = request_params.pop("compress_with", CompressionMethod.AUTO)
>>>>>>> f72dbf88

    task_request = TaskRequest(simulator=simulator,
                               params=kwargs,
                               project=project_name,
                               resource_pool=machine_group.id,
                               container_image=container_image,
                               storage_path_prefix=storage_path_prefix,
                               simulator_name_alias=simulator_name_alias,
                               resubmit_on_preemption=resubmit_on_preemption,
<<<<<<< HEAD
                               input_resources=remote_assets,
=======
                               input_resources=input_resources,
>>>>>>> f72dbf88
                               stream_zip=stream_zip,
                               compress_with=compress_with)

    # Create an instance of the TasksApi class
    task_api_instance = TasksApi(get_client())

    # Submit task via the "POST task/submit" endpoint.
    # HTTP status code 400 informs the requested method is invalid.
    # HTTP status code 403 informs that the user is not authorized.
    task_submitted_info = submit_request(
        task_api_instance=task_api_instance,
        request=task_request,
    )

    task_id = task_submitted_info["id"]
    logging.info(
        task_info_str(
            task_id,
            input_dir,
            machine_group,
            simulator_obj,
            task_submitted_info,
        ))

    # If the status returned by the previous HTTP request is "pending-input",
    #  ZIP inputs and send them via "POST task/{task_id}/input".
    if task_submitted_info["status"] == "pending-input":
        # Use the blocking task context
<<<<<<< HEAD
        with blocking_task_context(task_api_instance, task_id, "input upload"):
            upload_input(
                api_instance=task_api_instance,
                input_dir=input_dir,
                kwargs=kwargs,
                task_id=task_id,
                storage_path_prefix=storage_path_prefix,
            )

    # Return task_id and leaves the simulation on the queue until resources
    # become available.
=======
        with blocking_task_context(api_instance, task_id, "input upload"):
            upload_input(
                api_instance=api_instance,
                original_params=params,
                task_id=task_id,
                type_annotations=type_annotations,
                storage_path_prefix=storage_path_prefix,
            )

    return task_id


def invoke_async_api(simulator: str,
                     params,
                     type_annotations: Dict[Any, Type],
                     resource_pool: types.ComputationalResources,
                     storage_path_prefix: Optional[str] = "",
                     container_image: Optional[str] = None,
                     resubmit_on_preemption: bool = False,
                     simulator_obj=None,
                     simulator_name_alias=None,
                     input_resources: Optional[List[str]] = None) -> str:
    """Perform a task asyc and remotely via Inductiva's Web API.

    Submits a simulation async to the API and returns the task id.
    The flow is summarized as follows:
        1. Transform request params into the params used to
        validate permission to execute the request.
        2. Submit task via the "POST task/submit" endpoint.
            Note: HTTP status code 400 informs the requested method is invalid,
                and HTTP status code 403 informs that the user is not authorized
                to post such request.
        3. If the status returned by the previous HTTP request is
            "pending-input", ZIP inputs and send them via
            "POST task/{task_id}/input".
        4. Return task_id and leaves the simulation on the queue until resources
            become available.

    Args:
        request: Request sent to the API for validation.
        input_dir: Directory containing the input files to be uploaded.
        container_image: The container image to use for the simulation
            Example: container_image="docker://inductiva/kutu:xbeach_v1.23_dev"
        resubmit_on_preemption (bool): Resubmit task for execution when
                previous execution attempts were preempted. Only applicable when
                using a preemptible resource, i.e., resource instantiated with
                `spot=True`.
        input_resources: Additional input files that will be copied to the
                simulation from a bucket or from another task output.
    Return:
        Returns the task id.
    """

    request_params = get_validate_request_params(
        original_params=params,
        type_annotations=type_annotations,
    )

    with get_client() as client:
        api_instance = TasksApi(client)

        task_id = submit_task(api_instance=api_instance,
                              simulator=simulator,
                              simulator_name_alias=simulator_name_alias,
                              request_params=request_params,
                              resource_pool=resource_pool,
                              storage_path_prefix=storage_path_prefix,
                              params=params,
                              container_image=container_image,
                              type_annotations=type_annotations,
                              resubmit_on_preemption=resubmit_on_preemption,
                              simulator_obj=simulator_obj,
                              input_resources=input_resources)

>>>>>>> f72dbf88
    return task_id<|MERGE_RESOLUTION|>--- conflicted
+++ resolved
@@ -19,15 +19,9 @@
 import inductiva
 from inductiva.client import ApiClient, ApiException, Configuration
 from inductiva.client.apis.tags.tasks_api import TasksApi
-from inductiva.client.models import (TaskRequest, TaskStatus, TaskSubmittedInfo,
-                                     CompressionMethod)
-<<<<<<< HEAD
-from inductiva import constants, storage
+from inductiva.client.models import TaskRequest, TaskStatus, TaskSubmittedInfo
+from inductiva import types, constants, storage
 from inductiva.utils.data import pack_input
-=======
-from inductiva import types, constants, storage
-from inductiva.utils.data import (get_validate_request_params, pack_input)
->>>>>>> f72dbf88
 from inductiva.utils import format_utils, files
 
 
@@ -142,7 +136,6 @@
     Args:
         api_instance: Instance of TasksApi used to send necessary requests.
         task_id: ID of the task.
-<<<<<<< HEAD
         input_dir: Directory containing the input files to be uploaded.
         kwargs: Additional parameters to be sent to the API.
         storage_path_prefix: Path to the storage bucket.
@@ -150,34 +143,29 @@
     try:
         input_zip_path, zip_file_size = prepare_input(task_id, input_dir,
                                                       kwargs)
-=======
-        original_params: Params of the request passed by the user.
-        type_annotations: Annotations of the params' types.
-    """
-    try:
-        input_zip_path, zip_file_size = prepare_input(task_id, original_params,
-                                                      type_annotations)
->>>>>>> f72dbf88
-
-        remote_input_zip_path = f"{storage_path_prefix}/{task_id}/input.zip"
-        url = storage.get_signed_urls(
-            paths=[remote_input_zip_path],
-            operation="upload",
-        )[0]
-
-        with tqdm.tqdm(total=zip_file_size,
-                       unit="B",
-                       unit_scale=True,
-                       unit_divisor=1000) as progress_bar:
-            upload_file(api_instance, input_zip_path, "PUT", url, progress_bar)
-            notify_upload_complete(
-                api_instance.notify_input_uploaded,
-                path_params={"task_id": task_id},
-            )
-
-        logging.info("Local input directory successfully uploaded.")
-        logging.info("")
-
+
+            remote_input_zip_path = f"{storage_path_prefix}/{task_id}/input.zip"
+            url = storage.get_signed_urls(
+                paths=[remote_input_zip_path],
+                operation="upload",
+            )[0]
+
+            with tqdm.tqdm(total=zip_file_size,
+                           unit="B",
+                           unit_scale=True,
+                           unit_divisor=1000) as progress_bar:
+                upload_file(api_instance, input_zip_path, "PUT", url, progress_bar)
+                notify_upload_complete(
+                    api_instance.notify_input_uploaded,
+                    path_params={"task_id": task_id},
+                )
+
+            logging.info("Local input directory successfully uploaded.")
+            logging.info("")
+
+    finally:
+        if input_zip_path:
+        
     finally:
         if input_zip_path:
             os.remove(input_zip_path)
@@ -209,7 +197,7 @@
    """
     logging.debug("Sending kill task request ...")
     api_instance.kill_task(path_params={"task_id": task_id},)
-    logging.info("Task with ID %s was terminated.", task_id)
+    logging.info("Task with ID %s was with ID %s was terminated.", task_id, task_id)
 
 
 def get_task_status(api_instance: TasksApi, task_id: str) -> TaskStatus:
@@ -290,7 +278,10 @@
         raise err
     except KeyboardInterrupt:
         logging.info("Caught SIGINT: %s interrupted by user.", action_str)
+    except KeyboardInterrupt:
+        logging.info("Caught SIGINT: %s interrupted by user.", action_str)
         kill_task(api_instance, task_id)
+        sys.exit(1)
         sys.exit(1)
     finally:
         # Reset original SIGINT handler
@@ -338,7 +329,6 @@
                 container_image: Optional[str] = None,
                 simulator_name_alias: Optional[str] = None,
                 simulator_obj=None,
-<<<<<<< HEAD
                 remote_assets: Optional[List[str]] = None,
                 project_name: Optional[str] = None):
     """Submit a task and send input files to the API.
@@ -362,23 +352,10 @@
 
     stream_zip = kwargs.pop("stream_zip", True)
     compress_with = kwargs.pop("compress_with", CompressionMethod.AUTO)
-=======
-                input_resources: Optional[List[str]] = None):
-    """Submit a task and send input files to the API."""
-    resource_pool_id = resource_pool.id
-
-    current_project = inductiva.projects.get_current_project()
-    if current_project is not None:
-        if not current_project.opened:
-            raise RuntimeError("Trying to submit a task to a closed project.")
-        current_project = current_project.name
-
-    if not input_resources:
-        input_resources = []
+
 
     stream_zip = request_params.pop("stream_zip", True)
     compress_with = request_params.pop("compress_with", CompressionMethod.AUTO)
->>>>>>> f72dbf88
 
     task_request = TaskRequest(simulator=simulator,
                                params=kwargs,
@@ -388,11 +365,7 @@
                                storage_path_prefix=storage_path_prefix,
                                simulator_name_alias=simulator_name_alias,
                                resubmit_on_preemption=resubmit_on_preemption,
-<<<<<<< HEAD
                                input_resources=remote_assets,
-=======
-                               input_resources=input_resources,
->>>>>>> f72dbf88
                                stream_zip=stream_zip,
                                compress_with=compress_with)
 
@@ -421,92 +394,16 @@
     #  ZIP inputs and send them via "POST task/{task_id}/input".
     if task_submitted_info["status"] == "pending-input":
         # Use the blocking task context
-<<<<<<< HEAD
-        with blocking_task_context(task_api_instance, task_id, "input upload"):
-            upload_input(
-                api_instance=task_api_instance,
-                input_dir=input_dir,
+        with blocking_task_context(task_api_instance, task_id, "input upload"):        # Use the blocking task context
+        with blocking_task_context(api_instance, task_id, "input upload"):
+                upload_input(
+                    api_instance=task_api_instance,
+                    input_dir=input_dir,
                 kwargs=kwargs,
-                task_id=task_id,
-                storage_path_prefix=storage_path_prefix,
-            )
+                    task_id=task_id,
+                        storage_path_prefix=storage_path_prefix,
+                )
 
     # Return task_id and leaves the simulation on the queue until resources
     # become available.
-=======
-        with blocking_task_context(api_instance, task_id, "input upload"):
-            upload_input(
-                api_instance=api_instance,
-                original_params=params,
-                task_id=task_id,
-                type_annotations=type_annotations,
-                storage_path_prefix=storage_path_prefix,
-            )
-
-    return task_id
-
-
-def invoke_async_api(simulator: str,
-                     params,
-                     type_annotations: Dict[Any, Type],
-                     resource_pool: types.ComputationalResources,
-                     storage_path_prefix: Optional[str] = "",
-                     container_image: Optional[str] = None,
-                     resubmit_on_preemption: bool = False,
-                     simulator_obj=None,
-                     simulator_name_alias=None,
-                     input_resources: Optional[List[str]] = None) -> str:
-    """Perform a task asyc and remotely via Inductiva's Web API.
-
-    Submits a simulation async to the API and returns the task id.
-    The flow is summarized as follows:
-        1. Transform request params into the params used to
-        validate permission to execute the request.
-        2. Submit task via the "POST task/submit" endpoint.
-            Note: HTTP status code 400 informs the requested method is invalid,
-                and HTTP status code 403 informs that the user is not authorized
-                to post such request.
-        3. If the status returned by the previous HTTP request is
-            "pending-input", ZIP inputs and send them via
-            "POST task/{task_id}/input".
-        4. Return task_id and leaves the simulation on the queue until resources
-            become available.
-
-    Args:
-        request: Request sent to the API for validation.
-        input_dir: Directory containing the input files to be uploaded.
-        container_image: The container image to use for the simulation
-            Example: container_image="docker://inductiva/kutu:xbeach_v1.23_dev"
-        resubmit_on_preemption (bool): Resubmit task for execution when
-                previous execution attempts were preempted. Only applicable when
-                using a preemptible resource, i.e., resource instantiated with
-                `spot=True`.
-        input_resources: Additional input files that will be copied to the
-                simulation from a bucket or from another task output.
-    Return:
-        Returns the task id.
-    """
-
-    request_params = get_validate_request_params(
-        original_params=params,
-        type_annotations=type_annotations,
-    )
-
-    with get_client() as client:
-        api_instance = TasksApi(client)
-
-        task_id = submit_task(api_instance=api_instance,
-                              simulator=simulator,
-                              simulator_name_alias=simulator_name_alias,
-                              request_params=request_params,
-                              resource_pool=resource_pool,
-                              storage_path_prefix=storage_path_prefix,
-                              params=params,
-                              container_image=container_image,
-                              type_annotations=type_annotations,
-                              resubmit_on_preemption=resubmit_on_preemption,
-                              simulator_obj=simulator_obj,
-                              input_resources=input_resources)
-
->>>>>>> f72dbf88
     return task_id