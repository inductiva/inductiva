"""Methods that interact with the lower-level inductiva-web-api-client.

The relevant function for usage outside of this file is submit_task().
Check the demos directory for examples on how it is used.
"""
import os
import sys
import time
import tqdm
import tqdm.utils
import signal
import urllib3
import decimal
from contextlib import contextmanager
from typing import Dict, List, Optional

import logging

import inductiva
from inductiva.client import ApiClient, ApiException, Configuration
from inductiva.client.apis.tags.tasks_api import TasksApi
from inductiva.client.models import (TaskRequest, TaskStatus, TaskSubmittedInfo,
                                     CompressionMethod)
from inductiva import constants, storage
from inductiva.utils import format_utils, files


def get_api_config() -> Configuration:
    """Returns an API configuration object."""
    api_key = inductiva.get_api_key()

    api_config = Configuration(host=inductiva.api_url)
    api_config.api_key["APIKeyHeader"] = api_key

    return api_config


def get_client(api_config: Optional[Configuration] = None) -> ApiClient:
    """Returns an ApiClient instance."""

    if api_config is None:
        api_config = get_api_config()

    client = ApiClient(api_config)

    client.user_agent = inductiva.get_api_agent()

    return client


def submit_request(task_api_instance: TasksApi,
                   request: TaskRequest) -> TaskSubmittedInfo:
    """Submits a task request to the API.

    Args:
        api_instance: Instance of TasksApi used to send necessary requests.
    Return:
        Returns the body of the HTTP response.
        Contains two fields, "id" and "status".
    """
    # Submit task using provided or temporary instance
    api_response = task_api_instance.submit_task(body=request)
    logging.debug("Request status: %s", api_response.body["status"])

    return api_response.body


def prepare_input(task_id, input_dir, params):
    """Prepare the input files for a task submission."""

    # If the input directory is empty, do not zip it
    # still need to zip the input params parameters though
    if input_dir:
        inputs_size = files.get_path_size(input_dir)
        logging.info("Preparing upload of the local input directory %s (%s).",
                     input_dir, format_utils.bytes_formatter(inputs_size))

        if os.path.isfile(os.path.join(input_dir, constants.TASK_OUTPUT_ZIP)):
            raise ValueError(
                f"Invalid file name: '{constants.TASK_OUTPUT_ZIP}'")

    input_zip_path = inductiva.utils.data.pack_input(
        input_dir,
        params,
        zip_name=task_id,
    )

    zip_file_size = os.path.getsize(input_zip_path)
    logging.info("Input archive size: %s",
                 format_utils.bytes_formatter(zip_file_size))

    logging.info("Uploading input archive...")

    return input_zip_path, zip_file_size


def upload_file(api_instance: ApiClient, input_path: str, method: str, url: str,
                progress_bar: tqdm):
    """
    Handles the upload of a file, updating the provided progress bar.
    """
    headers = {"Content-Type": "application/octet-stream"}

    with open(input_path, "rb") as zip_fp:
        wrapped_file = tqdm.utils.CallbackIOWrapper(progress_bar.update, zip_fp,
                                                    "read")
        pool_manager: urllib3.PoolManager = (
            api_instance.api_client.rest_client.pool_manager)
        resp = pool_manager.request(method,
                                    url,
                                    body=wrapped_file,
                                    headers=headers)
        if resp.status != 200:
            raise ApiException(status=resp.status, reason=resp.reason)


def notify_upload_complete(api_endpoint,
                           query_params: Dict[str, str] = None,
                           path_params: Dict[str, str] = None):
    """
    Notifies the API that the file upload is complete.
    """
    params = {}
    if query_params is not None:
        params["query_params"] = query_params
    if path_params is not None:
        params["path_params"] = path_params

    api_endpoint(**params)


def upload_input(api_instance: TasksApi, input_dir, params, task_id,
                 storage_path_prefix):
    """Uploads the inputs of a given task to the API.

    Args:
        api_instance: Instance of TasksApi used to send necessary requests.
        task_id: ID of the task.
        input_dir: Directory containing the input files to be uploaded.
        params: Additional parameters to be sent to the API.
        storage_path_prefix: Path to the storage bucket.
        """
    try:
        input_zip_path, zip_file_size = prepare_input(task_id, input_dir,
                                                      params)

        remote_input_zip_path = f"{storage_path_prefix}/{task_id}/input.zip"
        url = storage.get_signed_urls(
            paths=[remote_input_zip_path],
            operation="upload",
        )[0]

        with tqdm.tqdm(total=zip_file_size,
                       unit="B",
                       unit_scale=True,
                       unit_divisor=1000) as progress_bar:
            upload_file(api_instance, input_zip_path, "PUT", url, progress_bar)
            notify_upload_complete(
                api_instance.notify_input_uploaded,
                path_params={"task_id": task_id},
            )

        logging.info("Local input directory successfully uploaded.")
        logging.info("")

    finally:
        if input_zip_path:
            os.remove(input_zip_path)


def block_until_finish(api_instance: TasksApi, task_id: str) -> str:
    """Block until a task executing remotely finishes execution.

    Args:
        api_instance: Instance of TasksApi used to send necessary requests.
        task_id: ID of the task to wait for.

    Returns:
        Returns info related to the task, containing two fields,
        "id" and "status".
    """
    logging.debug("Blocking until task is finished ...")
    return block_until_status_is(api_instance, task_id, {"success", "failed"})


def kill_task(api_instance: TasksApi, task_id: str):
    """Kill a task that is executing remotely.

    The function sends a kill request to the API.

    Args:
        api_instance: Instance of TasksApi used to send necessary requests.
        task_id: ID of the task to kill.
   """
    logging.debug("Sending kill task request ...")
    api_instance.kill_task(path_params={"task_id": task_id},)
    logging.info("Task with ID %s was terminated.", task_id)


def get_task_status(api_instance: TasksApi, task_id: str) -> TaskStatus:
    """Check the status of a task."""

    api_response = api_instance.get_task_status(
        path_params={"task_id": task_id})

    status = api_response.body["status"]

    return status


def block_until_status_is(api_instance: TasksApi,
                          task_id,
                          desired_status,
                          sleep_secs=0.5):
    """Block until the status of a task becomes the desired status.

    Args:
        api_instance: Instance of TasksApi used to send necessary requests.
        task_id: ID of the task to wait for.
        desired_status: Task status to wait for.
        sleep_secs: Polling interval.

    Returns:
        Returns info related to the task, containing two fields,
    """
    prev_status = None

    while True:
        try:
            status = get_task_status(api_instance, task_id)
            logging.debug("Task status is %s", status)
        except ApiException as e:
            raise e

        if status != prev_status:
            if status == "submitted":
                logging.info("Waiting for resources...")

            prev_status = status

        # If status reaches the desired status, then stop polling
        if status in desired_status:
            break

        time.sleep(sleep_secs)

    return status


@contextmanager
def blocking_task_context(api_instance: TasksApi,
                          task_id: str,
                          action_str: str = "action"):
    """Context to handle execution of a blocking task.

    The context handles exceptions and the SIGINT signal, issuing a request
    to the API to kill the executing task.
    Info on the implementation:
    - https://docs.python.org/3/library/contextlib.html

    Args:
        api_instance: Instance of TasksApi used to send necessary requests.
        task_id: ID of the task being executed.
    """
    # Other imported modules can make changes to the SIGINT handler, so we set
    # the default int handler to make sure that KeyboardInterrupt is raised
    # if the user presses Ctrl+C.
    original_sig = signal.signal(signal.SIGINT, signal.default_int_handler)

    try:
        yield None
    except Exception as err:
        logging.info("Caught exception: terminating blocking task...")
        kill_task(api_instance, task_id)
        raise err
    except KeyboardInterrupt:
        logging.info("Caught SIGINT: %s interrupted by user.", action_str)
        kill_task(api_instance, task_id)
        sys.exit(1)
    finally:
        # Reset original SIGINT handler
        signal.signal(signal.SIGINT, original_sig)


def task_info_str(
    task_id,
    local_input_dir,
    resource_pool,
    simulator,
    task_submitted_info: TaskSubmittedInfo,
) -> str:
    """Generate a string with the main components of a task submission."""

    info_str = ("■ Task Information:\n"
                f"\t· ID:                    {task_id}\n")
    if simulator is not None:
        info_str += (f"\t· Simulator:             {simulator.name}\n"
                     f"\t· Version:               {simulator.version}\n"
                     f"\t· Image:                 {simulator.image_uri}\n")

    info_str += (f"\t· Local input directory: {local_input_dir}\n"
                 "\t· Submitting to the following computational resources:\n")
    if resource_pool is not None:
        info_str += f" \t\t· {resource_pool}\n"
    else:
        machine_type = constants.DEFAULT_QUEUE_MACHINE_TYPE
        info_str += f" \t\t· Default queue with {machine_type} machines.\n"
        ttl_seconds = task_submitted_info.get("time_to_live_seconds")
        if ttl_seconds is not None and isinstance(ttl_seconds, decimal.Decimal):
            ttl_seconds = format_utils.seconds_formatter(ttl_seconds)
            info_str += (f" \t\t· Task will be killed after the computation "
                         f"time exceeds {ttl_seconds} (h:m:s).\n")
    info_str += "\n"
    return info_str


def submit_task(simulator,
                input_dir,
                machine_group,
                params,
                storage_path_prefix,
                resubmit_on_preemption: bool = False,
                container_image: Optional[str] = None,
                simulator_name_alias: Optional[str] = None,
                simulator_obj=None,
                remote_assets: Optional[List[str]] = None,
                project_name: Optional[str] = None):
    """Submit a task and send input files to the API.
    
<<<<<<< HEAD
    Args:	
    simulator: The simulator to use	
    input_dir: Directory containing the input files to be uploaded.	
    machine_group: Group of machines with a queue to submit the task to.	
    kwargs: Additional parameters to pass to the simulator	
    storage_path_prefix: Path prefix for storing simulation data	
    resubmit_on_preemption (bool): Resubmit task for execution when
            previous execution attempts were preempted. Only applicable when	
            using a preemptible resource, i.e., resource instantiated with	
            `spot=True`.	
    container_image: The container image to use for the simulation	
        Example: container_image="docker://inductiva/kutu:xbeach_v1.23_dev"	
    simulator_name_alias: Optional alias name for the simulator	
    simulator_obj: Optional simulator object with additional configuration	
    remote_assets: Additional input files that will be copied to the	
            simulation from a bucket or from another task output.	
            
    Return:	
        Returns the task id.	
=======
    Args:
        simulator: The simulator to use
        input_dir: Directory containing the input files to be uploaded.
        machine_group: Group of machines with a queue to submit the task to.
        params: Additional parameters to pass to the simulator.
        storage_path_prefix: Path prefix for storing simulation data
        resubmit_on_preemption (bool): Resubmit task for execution when
                previous execution attempts were preempted. Only applicable when
                using a preemptible resource, i.e., resource instantiated with
                `spot=True`.
        container_image: The container image to use for the simulation
            Example: container_image="docker://inductiva/kutu:xbeach_v1.23_dev"
        simulator_name_alias: Optional alias name for the simulator
        simulator_obj: Optional simulator object with additional configuration
        remote_assets: Additional input files that will be copied to the
                simulation from a bucket or from another task output.
    Return:
        Returns the task id.
>>>>>>> 4996c0ba
    """

    if not remote_assets:
        remote_assets = []

    stream_zip = params.pop("stream_zip", True)
    compress_with = params.pop("compress_with", CompressionMethod.AUTO)

    task_request = TaskRequest(simulator=simulator,
<<<<<<< HEAD
                               kwargs=kwargs,
                               project=project_name,
                               machine_group=machine_group,
=======
                               params=params,
                               project=current_project,
                               resource_pool=machine_group.id,
>>>>>>> 4996c0ba
                               container_image=container_image,
                               storage_path_prefix=storage_path_prefix,
                               simulator_name_alias=simulator_name_alias,
                               resubmit_on_preemption=resubmit_on_preemption,
                               input_resources=remote_assets,
                               stream_zip=stream_zip,
                               compress_with=compress_with)

    # Create an instance of the TasksApi class
    task_api_instance = TasksApi(get_client())

    # Submit task via the "POST task/submit" endpoint.
    # HTTP status code 400 informs the requested method is invalid.
    # HTTP status code 403 informs that the user is not authorized.
    task_submitted_info = submit_request(
        task_api_instance=task_api_instance,
        request=task_request,
    )

    task_id = task_submitted_info["id"]
    logging.info(
        task_info_str(
            task_id,
            input_dir,
            machine_group,
            simulator_obj,
            task_submitted_info,
        ))

    # If the status returned by the previous HTTP request is "pending-input",
    #  ZIP inputs and send them via "POST task/{task_id}/input".
    if task_submitted_info["status"] == "pending-input":
        # Use the blocking task context
        with blocking_task_context(task_api_instance, task_id, "input upload"):
            upload_input(
                api_instance=task_api_instance,
                input_dir=input_dir,
                params=params,
                task_id=task_id,
                storage_path_prefix=storage_path_prefix,
            )

    # Return task_id and leaves the simulation on the queue until resources
    # become available.
    return task_id<|MERGE_RESOLUTION|>--- conflicted
+++ resolved
@@ -327,27 +327,6 @@
                 project_name: Optional[str] = None):
     """Submit a task and send input files to the API.
     
-<<<<<<< HEAD
-    Args:	
-    simulator: The simulator to use	
-    input_dir: Directory containing the input files to be uploaded.	
-    machine_group: Group of machines with a queue to submit the task to.	
-    kwargs: Additional parameters to pass to the simulator	
-    storage_path_prefix: Path prefix for storing simulation data	
-    resubmit_on_preemption (bool): Resubmit task for execution when
-            previous execution attempts were preempted. Only applicable when	
-            using a preemptible resource, i.e., resource instantiated with	
-            `spot=True`.	
-    container_image: The container image to use for the simulation	
-        Example: container_image="docker://inductiva/kutu:xbeach_v1.23_dev"	
-    simulator_name_alias: Optional alias name for the simulator	
-    simulator_obj: Optional simulator object with additional configuration	
-    remote_assets: Additional input files that will be copied to the	
-            simulation from a bucket or from another task output.	
-            
-    Return:	
-        Returns the task id.	
-=======
     Args:
         simulator: The simulator to use
         input_dir: Directory containing the input files to be uploaded.
@@ -366,7 +345,6 @@
                 simulation from a bucket or from another task output.
     Return:
         Returns the task id.
->>>>>>> 4996c0ba
     """
 
     if not remote_assets:
@@ -376,15 +354,9 @@
     compress_with = params.pop("compress_with", CompressionMethod.AUTO)
 
     task_request = TaskRequest(simulator=simulator,
-<<<<<<< HEAD
-                               kwargs=kwargs,
+                               params=params,
                                project=project_name,
-                               machine_group=machine_group,
-=======
-                               params=params,
-                               project=current_project,
                                resource_pool=machine_group.id,
->>>>>>> 4996c0ba
                                container_image=container_image,
                                storage_path_prefix=storage_path_prefix,
                                simulator_name_alias=simulator_name_alias,
