"""SplisHSPlasH simulator module of the API."""
from typing import Optional

from inductiva import types, tasks, resources
from inductiva.simulators import Simulator


class SplishSplash(Simulator):
    """Class to invoke a generic SPlisHSPlasH simulation on the API."""

    def __init__(self):
        super().__init__()
        self.api_method_name = "sph.splishsplash.run_simulation"

    def run(
        self,
        input_dir: types.Path,
        sim_config_filename: str,
        machine_group: Optional[resources.MachineGroup] = None,
<<<<<<< HEAD
=======
        run_async: bool = False,
        storage_dir: Optional[types.Path] = "",
>>>>>>> 08598654
        particle_radius: float = 0.025,
    ) -> tasks.Task:
        """Run the SPlisHSPlasH simulation.

        Args:
            input_dir: Path to the directory of the simulation input files.
            sim_config_filename: Name of the simulation configuration file.
            machine_group: Optional machine group to run the simulation on.
            run_async: If True, the simulation will run asynchronously.
            storage_dir: Directory for storing simulation results.
            particle_radius: Radius of the particles in the simulation.
        Returns:
            Task object representing the simulation task.
        """
        return super().run(
            input_dir,
            machine_group=machine_group,
            input_filename=sim_config_filename,
<<<<<<< HEAD
=======
            run_async=run_async,
            storage_dir=storage_dir,
>>>>>>> 08598654
            particle_radius=particle_radius,
        )<|MERGE_RESOLUTION|>--- conflicted
+++ resolved
@@ -17,11 +17,7 @@
         input_dir: types.Path,
         sim_config_filename: str,
         machine_group: Optional[resources.MachineGroup] = None,
-<<<<<<< HEAD
-=======
-        run_async: bool = False,
         storage_dir: Optional[types.Path] = "",
->>>>>>> 08598654
         particle_radius: float = 0.025,
     ) -> tasks.Task:
         """Run the SPlisHSPlasH simulation.
@@ -30,7 +26,6 @@
             input_dir: Path to the directory of the simulation input files.
             sim_config_filename: Name of the simulation configuration file.
             machine_group: Optional machine group to run the simulation on.
-            run_async: If True, the simulation will run asynchronously.
             storage_dir: Directory for storing simulation results.
             particle_radius: Radius of the particles in the simulation.
         Returns:
@@ -40,10 +35,6 @@
             input_dir,
             machine_group=machine_group,
             input_filename=sim_config_filename,
-<<<<<<< HEAD
-=======
-            run_async=run_async,
             storage_dir=storage_dir,
->>>>>>> 08598654
             particle_radius=particle_radius,
         )