"""DualSPHysics module of the API."""
from typing import Optional

from inductiva import types, tasks, simulators


@simulators.simulator.mpi_enabled
class XBeach(simulators.Simulator):
    """Class to invoke a generic XBeach simulation on the API."""

    def __init__(self):
        super().__init__()
        self.api_method_name = "sw.xbeach.run_simulation"

    def run(
        self,
        input_dir: types.Path,
        sim_config_filename: Optional[str] = "params.txt",
        on: Optional[types.ComputationalResources] = None,
        storage_dir: Optional[types.Path] = "",
        extra_metadata: Optional[dict] = None,
    ) -> tasks.Task:
        """Run the simulation.

        Args:
            input_dir: Path to the directory of the simulation input files.
            sim_config_filename: Name of the simulation configuration file.
            on: The computational resource to launch the simulation on. If None
                the simulation is submitted to a machine in the default pool.
            storage_dir: Directory for storing simulation results.
            other arguments: See the documentation of the base class.
        """
<<<<<<< HEAD
        return super().run(
            input_dir,
            input_filename=sim_config_filename,
            on=on,
            storage_dir=storage_dir,
        )
=======
        return super().run(input_dir,
                           input_filename=sim_config_filename,
                           machine_group=machine_group,
                           storage_dir=storage_dir,
                           extra_metadata=extra_metadata)
>>>>>>> 93b16426
<|MERGE_RESOLUTION|>--- conflicted
+++ resolved
@@ -30,17 +30,8 @@
             storage_dir: Directory for storing simulation results.
             other arguments: See the documentation of the base class.
         """
-<<<<<<< HEAD
-        return super().run(
-            input_dir,
-            input_filename=sim_config_filename,
-            on=on,
-            storage_dir=storage_dir,
-        )
-=======
         return super().run(input_dir,
                            input_filename=sim_config_filename,
-                           machine_group=machine_group,
+                           on=on,
                            storage_dir=storage_dir,
-                           extra_metadata=extra_metadata)
->>>>>>> 93b16426
+                           extra_metadata=extra_metadata)