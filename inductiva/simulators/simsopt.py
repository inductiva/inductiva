--- conflicted
+++ resolved
@@ -11,7 +11,6 @@
         super().__init__()
         self.api_method_name = "stellarators.simsopt.run_simulation"
 
-<<<<<<< HEAD
     def run(
         self,
         input_dir: types.Path,
@@ -24,22 +23,8 @@
         sigma_scaling_factor: float,
         objectives_weights_filename: str,
         machine_group: Optional[resources.MachineGroup] = None,
+        storage_dir: Optional[types.Path] = "",
     ) -> tasks.Task:
-=======
-    def run(self,
-            input_dir: types.Path,
-            plasma_surface_filename: str,
-            coil_coefficients_filename: str,
-            coil_currents_filename: str,
-            num_field_periods: int,
-            num_iterations: int,
-            num_samples: int,
-            sigma_scaling_factor: float,
-            objectives_weights_filename: str,
-            machine_group: Optional[resources.MachineGroup] = None,
-            storage_dir: Optional[types.Path] = "",
-            run_async: bool = False) -> tasks.Task:
->>>>>>> 08598654
         """Run the simulation.
 
         Args:
