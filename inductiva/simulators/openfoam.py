"""OpenFOAM module of the API for fluid dynamics."""
from typing import Optional, List

from inductiva import types, tasks, resources, simulators

AVAILABLE_OPENFOAM_VERSIONS = ["foundation", "esi"]


class OpenFOAM(simulators.Simulator):
    """Class to invoke a generic OpenFOAM simulation on the API.
    
    Users can choose between the ESI or the Foundation version
    by selecting the version on the initiliasation. Be aware, that
    some input files may only work for a specific version.
    """

    def __init__(self, version: str = "foundation"):
        if version not in AVAILABLE_OPENFOAM_VERSIONS:
            raise ValueError("Version not currently supported."
                             f"Available: {AVAILABLE_OPENFOAM_VERSIONS}")

        super().__init__()
<<<<<<< HEAD
        self.api_method_name = f"fvm.openfoam_{version}.run_simulation"

    def run(self,
            input_dir: types.Path,
            commands: List[dict],
            machine_group: Optional[resources.MachineGroup] = None
           ) -> tasks.Task:
=======
        self.api_method_name = "fvm.openfoam.run_simulation"

    def run(
        self,
        input_dir: types.Path,
        commands: List[dict],
        machine_group: Optional[resources.MachineGroup] = None,
        n_cores: int = 2,
        run_async: bool = False,
        storage_dir: Optional[types.Path] = "",
    ) -> tasks.Task:
>>>>>>> 08598654
        """Run the simulation.

        Args:
            commands: List of commands to run using the OpenFOAM simulator.
            other arguments: See the documentation of the base class.
        """
        return super().run(input_dir,
                           machine_group=machine_group,
                           commands=commands)<|MERGE_RESOLUTION|>--- conflicted
+++ resolved
@@ -8,7 +8,7 @@
 
 class OpenFOAM(simulators.Simulator):
     """Class to invoke a generic OpenFOAM simulation on the API.
-    
+
     Users can choose between the ESI or the Foundation version
     by selecting the version on the initiliasation. Be aware, that
     some input files may only work for a specific version.
@@ -20,27 +20,15 @@
                              f"Available: {AVAILABLE_OPENFOAM_VERSIONS}")
 
         super().__init__()
-<<<<<<< HEAD
         self.api_method_name = f"fvm.openfoam_{version}.run_simulation"
-
-    def run(self,
-            input_dir: types.Path,
-            commands: List[dict],
-            machine_group: Optional[resources.MachineGroup] = None
-           ) -> tasks.Task:
-=======
-        self.api_method_name = "fvm.openfoam.run_simulation"
 
     def run(
         self,
         input_dir: types.Path,
         commands: List[dict],
         machine_group: Optional[resources.MachineGroup] = None,
-        n_cores: int = 2,
-        run_async: bool = False,
         storage_dir: Optional[types.Path] = "",
     ) -> tasks.Task:
->>>>>>> 08598654
         """Run the simulation.
 
         Args:
@@ -49,4 +37,5 @@
         """
         return super().run(input_dir,
                            machine_group=machine_group,
-                           commands=commands)+                           commands=commands,
+                           storage_dir=storage_dir)