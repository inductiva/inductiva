--- conflicted
+++ resolved
@@ -16,11 +16,7 @@
         input_dir: types.Path,
         sim_config_filename: str,
         machine_group: Optional[resources.MachineGroup] = None,
-<<<<<<< HEAD
-=======
-        run_async: bool = False,
         storage_dir: Optional[types.Path] = "",
->>>>>>> 08598654
     ) -> tasks.Task:
         """Run the simulation.
 
@@ -28,15 +24,9 @@
             input_dir: Path to the directory of the simulation input files.
             sim_config_filename: Name of the simulation configuration file.
             machine_group: Optional machine group to run the simulation on.
-            run_async: If True, the simulation will run asynchronously.
             storage_dir: Directory for storing simulation results.
         """
         return super().run(input_dir,
                            machine_group=machine_group,
-<<<<<<< HEAD
-                           input_filename=sim_config_filename)
-=======
                            input_filename=sim_config_filename,
-                           run_async=run_async,
-                           storage_dir=storage_dir)
->>>>>>> 08598654
+                           storage_dir=storage_dir)