"""Methods to interact with the user storage resources."""
<<<<<<< HEAD

=======
from dataclasses import dataclass
import time
>>>>>>> 2fd438cb
import logging
import math
import os
import pathlib
import time
import urllib
from enum import Enum
from typing import List, Literal, Optional, Tuple

import tqdm

import inductiva
from inductiva import constants
from inductiva.api import methods
from inductiva.client import exceptions, models
from inductiva.client.apis.tags import storage_api
from inductiva.utils import format_utils

MB = 1024 * 1024
_boto3_imported = True
try:
    import boto3
    from botocore.config import Config
    logging.getLogger("botocore").setLevel(logging.WARNING)
except ImportError:
    _boto3_imported = False


def _print_storage_size_and_cost() -> int:
    """ Print the storage size and cost.

    return the storage size in bytes.
    """
    api = storage_api.StorageApi(inductiva.api.get_client())
    storage_total_size_bytes = api.get_storage_size().body
    estimated_storage_cost = api.get_storage_monthly_cost(
    ).body["estimated_monthly_cost"]

    estimated_storage_cost = format_utils.currency_formatter(
        estimated_storage_cost)
    storage_total_size = format_utils.bytes_formatter(storage_total_size_bytes)

    print("Total storage size used:")
    print(f"\tVolume: {storage_total_size}")
    print(f"\tCost: {estimated_storage_cost}/month")
    print("")

    return storage_total_size_bytes


def get_space_used():
    """Returns the occupied storage size in GB."""
    storage_total_size_bytes = _print_storage_size_and_cost()
    #Return float instead of a string
    storage_used = round(float(storage_total_size_bytes) / (1024**3), 3)
    return storage_used


def listdir(path="/",
            max_results: int = 10,
            order_by: Literal["size", "creation_time"] = "creation_time",
            sort_order: Literal["asc", "desc"] = "desc"):
    """List and display the contents of the user's storage.
    Args:
        path (str): Storage directory to list. Default is root.
        max_results (int): The maximum number of results to return.
        order_by (str): The field to sort the contents by.
        sort_order (str): Whether to sort the contents in ascending or
        descending order.
    Returns:
        list of dict: A list of dictionaries containing information about
        the size, the name and the creation time of each content that can
        easily be converted to a dataframe.

    This function prints a table with the storage content information:
        Name            Size            Creation Time
        1234            5.68 MiB        29 Sep, 14:12:00
        12345           374.85 KiB      29 Sep, 14:13:10
        1234567         97.59 KiB       29 Sep, 14:13:24
        123             0 B             29 Sep, 14:13:29
        123456          0 B             29 Sep, 14:13:18
    You can use this information to delete the contents you don't need
    anymore and further inspect task outputs and logs using the Task
    class.
    """

    api = storage_api.StorageApi(inductiva.api.get_client())

    # This is valid for single files and directories
    if len(path.split(os.sep)) < 2:
        path += os.sep

    contents = api.list_storage_contents({
        "path": path,
        "max_results": max_results,
        "sort_by": order_by,
        "order": sort_order
    }).body
    all_contents = []
    for content_name, info in contents.items():
        size = info["size_bytes"]
        creation_time = info["creation_time"]
        all_contents.append({
            "content_name": content_name,
            "size": round(float(size), 3),
            "creation_time": creation_time
        })
    print(_print_contents_table(all_contents))

    _print_storage_size_and_cost()

    print(f"Listed {len(all_contents)} folder(s). Ordered by {order_by}.\n"
          "Use --max-results/-m to control the number of results displayed.")
    return all_contents


def _print_contents_table(contents):
    columns = ["Name", "Size", "Creation Time"]
    rows = []

    for content in contents:
        row = [
            content["content_name"], content["size"], content["creation_time"]
        ]
        rows.append(row)

    formatters = {
        "Creation Time": [format_utils.datetime_formatter],
        "Size": [format_utils.bytes_formatter],
    }

    emph_formatter = format_utils.get_ansi_formatter()
    header_formatters = [
        lambda x: emph_formatter(x.upper(), format_utils.Emphasis.BOLD)
    ]

    return format_utils.get_tabular_str(
        rows,
        columns,
        formatters=formatters,
        header_formatters=header_formatters,
    )


def get_signed_urls(
    paths: List[str],
    operation: Literal["upload", "download"],
) -> List[str]:
    api_instance = storage_api.StorageApi(inductiva.api.get_client())
    signed_urls = api_instance.get_signed_urls(query_params={
        "paths": paths,
        "operation": operation,
    }).body
    return signed_urls


@dataclass
class ZipFileInfo:
    """Represents information about a file within a ZIP archive."""
    name: str
    size: int
    compressed_size: int


@dataclass
class ZipArchiveInfo:
    """Represents the total ZIP size and file contents of a ZIP archive."""
    size: int
    files: List[ZipFileInfo]


def get_zip_contents(
    path: str,
    zip_relative_path: str = "",
) -> ZipArchiveInfo:
    """
    Retrieve the contents of a ZIP archive from a given path.

    Args:
        path (str): The full path to the ZIP archive.
        zip_relative_path (str, optional): A relative path inside the ZIP 
            archive to filter the contents. Defaults to an empty string, 
            which lists all files within the archive.

    Returns:
        ZipArchiveInfo: An object containing the total size of the ZIP archive
            and a list of `ZipFileInfo` objects representing the files 
            within the specified ZIP archive.
    """
    api_instance = storage_api.StorageApi(inductiva.api.get_client())
    query_params = {"path": path, "zip_relative_path": zip_relative_path}
    response_body = api_instance.get_zip_contents(query_params).body
    files = [ZipFileInfo(
        name=str(file["name"]),
        size=int(file["size"]) \
            if file["size"] else None,
        compressed_size=int(file["compressed_size"]) \
            if file["compressed_size"] else None,
    ) for file in response_body["contents"]]
    return ZipArchiveInfo(size=int(response_body["size"]), files=files)


def upload_from_url(
    url: str,
    remote_dir: str,
    file_name: Optional[str] = None,
):
    """
    Upload a file from a given URL to a specified remote directory.

    If no file name is provided, the function extracts the name from the URL.

    Args:
        url (str): The URL of the file to be uploaded.
        remote_dir (str): The path to the remote directory where the file will
            be stored.
        file_name (str, optional): The name to save the uploaded file as.
            If not specified, the name will be extracted from the URL.
    """
    api_instance = storage_api.StorageApi(inductiva.api.get_client())

    # append filename extracted from url to remote_path
    if not file_name:
        parsed_url = urllib.parse.urlparse(url)
        file_name = urllib.parse.unquote(parsed_url.path.split("/")[-1])

    remote_path = os.path.join(remote_dir, file_name)

    api_instance.upload_from_url(query_params={
        "url": url,
        "path": remote_path,
    },)
    logging.info("File is being uploaded...")
    logging.info("You can use 'inductiva storage ls' to check the status.")


def upload(
    local_path: str,
    remote_dir: str,
):
    """
    Upload a local file or directory to a specified remote directory.

    Args:
        local_path (str): The path to the local file or directory to be
            uploaded.
        remote_dir (str, optional): The remote directory where the file will
            be uploaded.
    """
    is_dir = os.path.isdir(local_path)

    if is_dir:
        local_dir = os.path.join(local_path, "")
        file_paths, total_size = _list_files(local_path)
        remote_file_paths = [
            os.path.join(remote_dir, file_path) for file_path in file_paths
        ]
    else:
        local_dir = os.path.dirname(local_path)
        filename = os.path.basename(local_path)
        remote_file_paths = [os.path.join(remote_dir, filename)]
        total_size = os.path.getsize(local_path)

    if os.path.join(remote_dir, constants.TASK_OUTPUT_ZIP) in remote_file_paths:
        raise ValueError(f"Invalid file name: '{constants.TASK_OUTPUT_ZIP}.'")

    logging.info("Uploading input...")

    api_instance = storage_api.StorageApi(inductiva.api.get_client())

    urls = get_signed_urls(paths=remote_file_paths, operation="upload")

    with tqdm.tqdm(total=total_size,
                   unit="B",
                   unit_scale=True,
                   unit_divisor=1000) as progress_bar:

        for url, remote_file_path in zip(urls, remote_file_paths):
            file_path = remote_file_path.removeprefix(f"{remote_dir}/")
            local_file_path = os.path.join(local_dir, file_path)

            try:
                methods.upload_file(api_instance, local_file_path, "PUT", url,
                                    progress_bar)

                methods.notify_upload_complete(
                    api_instance.notify_upload_file,
                    query_params={
                        "path": remote_file_path,
                    },
                )
            except exceptions.ApiException as e:
                raise e

    logging.info("Input uploaded successfully.")


def _list_files(root_path: str) -> Tuple[List[str], int]:
    """
    Lists all files within a directory and returns their total size.

    Args:
        root_path: The root directory to list files from.
    """
    file_paths = []
    total_size = 0

    for dirpath, _, filenames in os.walk(root_path):
        for filename in filenames:
            path = os.path.relpath(os.path.join(dirpath, filename), root_path)
            file_paths.append(path)

            full_path = os.path.join(dirpath, filename)
            total_size += os.path.getsize(full_path)

    return file_paths, total_size


def remove_workspace(remote_dir) -> bool:
    """
    Removes path from a remote directory.

    Parameters:
    - remote_dir (str): The path to the remote directory.
    """
    api = storage_api.StorageApi(inductiva.api.get_client())

    logging.info("Removing workspace file(s)...")

    # Since we don't allow root files in workspaces it must be a directory
    # otherwise path validation in the backend will give error
    if "/" not in remote_dir:
        remote_dir = remote_dir + "/"
    api.delete_file(query_params={"path": remote_dir},)
    logging.info("Workspace file(s) removed successfully.")


class StorageOperation():
    """Represents a storage operation running remotely via Inductiva API."""

    def __init__(self, api, id_):
        self._api = api
        self.id = id_

    def _update_from_api_response(self, response):
        self._name = response["name"]
        self._status = response["status"]
        self._attributes = response["attributes"]
        self._start_time = response["start_time"]
        self._end_time = response["end_time"]
        self._error_message = response["error_message"]

    @classmethod
    def from_api_response(cls, api, response):
        op = cls(api, response["id"])

        op._update_from_api_response(response,)
        return op

    def _refresh(self):
        resp = self._api.get_operation(path_params={
            "operation_id": self.id
        }).body

        self._update_from_api_response(resp)

    def wait(self, poll_s: int = 2):
        """Wait for the operation to complete.

        Args:
            poll_s: Time in seconds between calls to the API to update
                the status of the operation.
        """

        while self._status == models.OperationStatus.RUNNING:
            self._refresh()
            time.sleep(poll_s)

        if self._status == models.OperationStatus.FAILED:
            logging.error("Operation failed: %s", self._error_message)
        else:
            logging.info("Operation completed successfully.")

        return self._status


class ExportDestination(Enum):
    AWS_S3 = "aws-s3"

    def __str__(self):
        return self.value


def _initiate_multipart_upload(filename, bucket_name, region_name):
    """
    Initiate a multipart upload on S3 and return the UploadId.
    """
    s3_client = boto3.client("s3",
                             region_name=region_name,
                             config=Config(region_name=region_name,
                                           signature_version="v4"))
    response = s3_client.create_multipart_upload(
        Bucket=bucket_name,
        Key=filename,
    )
    return response["UploadId"]


def _generate_presigned_url(
    upload_id,
    part_number,
    filename,
    bucket_name,
    region_name,
):
    """
    Generate a presigned URL for uploading a part to S3.
    """
    s3_client = boto3.client("s3",
                             region_name=region_name,
                             config=Config(region_name=region_name,
                                           signature_version="v4"))
    method_parameters = {
        "Bucket": bucket_name,
        "Key": filename,
        "PartNumber": part_number,
        "UploadId": upload_id,
    }

    signed_url = s3_client.generate_presigned_url(
        "upload_part",
        Params=method_parameters,
        ExpiresIn=3600,
    )

    return signed_url


def _generate_complete_multipart_upload_signed_url(
    upload_id,
    filename,
    bucket_name,
    region_name,
):
    """
    Generate a presigned URL for completing the multipart upload.
    """
    s3_client = boto3.client("s3",
                             region_name=region_name,
                             config=Config(region_name=region_name,
                                           signature_version="v4"))

    signed_url = s3_client.generate_presigned_url(
        ClientMethod="complete_multipart_upload",
        Params={
            "Bucket": bucket_name,
            "Key": filename,
            "UploadId": upload_id
        },
        HttpMethod="POST",
    )

    return signed_url


def _get_file_size(file_path):
    api = storage_api.StorageApi(inductiva.api.get_client())

    contents = api.list_storage_contents({
        "path": file_path,
        "max_results": 2,
    }).body
    if len(contents) > 1:
        raise ValueError(f"Multiple files found at {file_path}. "
                         "Please specify a single file.")

    return list(contents.values())[0]["size_bytes"]


def _get_multipart_parts(size: int,
                         part_size: int = 128 * MB) -> Tuple[int, int]:
    """
    Calculate the size of each part and the total number of parts

    The goal is to divide the data into parts `part_size` each:
    1. No more than 10,000 parts are created (maximum parts allowed by S3).
    2. The part size might be increased to avoid exceeding the part limit.
    3. The part size cannot be lower than 5MB.


    Args:
        size: The total size of the file to be uploaded, in bytes.
        part_size: The minimum size of each part, in bytes.

    Returns:
        - part_size: The size of each part in bytes.
        - part_count: The total number of parts.
    """
    max_parts = 10000
    min_allowed_part_size = 5 * MB  # 5MB

    # Ensure part_size is at least 5MB
    part_size = max(part_size, min_allowed_part_size)

    print(size, part_size)
    if size <= part_size:
        return size, 1

    # Calculate the part size based on the smaller of two values:
    # - At least `part_size`
    # - Maximum size to ensure no more than 10,000 parts (size // 10000)
    max_allowed_part_size = size // max_parts
    part_size = max(part_size, max_allowed_part_size)

    part_count = math.ceil(size / part_size)

    return part_size, part_count


def multipart_upload(
    path,
    parts_size,
    upload_parts,
    complete_multipart_url,
):
    """
    Perform the multipart upload using the server.
    """
    api = storage_api.StorageApi(inductiva.api.get_client())

    api.export_multipart_files(
        body={
            "path": path,
            "parts_size": parts_size,
            "upload_parts": upload_parts,
            "complete_multipart_url": complete_multipart_url,
        })


def export_to_aws_s3(path_to_export, part_size, filename, bucket_name):
    if not _boto3_imported:
        print("boto3 is not installed. Please run "
              "'pip install inductiva[aws]' to install it.")
        return
    try:
        boto3.client("sts").get_caller_identity()
    except Exception:  # pylint: disable=broad-exception-caught
        print("AWS credentials not found. Please set your "
              "AWS credentials with 'aws configure'.")
        return
    try:
        boto3.client("s3").head_bucket(Bucket=bucket_name)
    except Exception:  # pylint: disable=broad-exception-caught
        print(f"Bucket {bucket_name} not found. Make sure the bucket exists "
              "and you have the correct permissions: "
              "https://tutorials.inductiva.ai/how_to/export-files-aws.html")
        return

    region_name = boto3.Session().region_name
    if not region_name:
        print("AWS region not found. Please set your AWS region with "
              "'aws configure'.")
        return
    print(f"Exporting to {region_name}")

    # Step 1: Get the file size
    file_size = _get_file_size(path_to_export)

    # Step 2: Calculate the part size and count
    parts_size, parts_count = _get_multipart_parts(
        file_size,
        part_size=part_size * MB,
    )
    print(part_size, parts_count)
    # Step 3: Initiate the multipart upload on aws
    upload_id = _initiate_multipart_upload(filename, bucket_name, region_name)

    # Step 4: Generate presigned URLs for each part
    upload_parts = []
    for part_number in range(1, parts_count + 1):
        presigned_url = _generate_presigned_url(upload_id, part_number,
                                                filename, bucket_name,
                                                region_name)
        upload_parts.append({
            "part_number": part_number,
            "part_url": presigned_url
        })

    # Step 5: Generate the complete multipart upload signed URL
    complete_multipart_url = _generate_complete_multipart_upload_signed_url(
        upload_id, filename, bucket_name, region_name)

    # Step 6: Ask the server to perform the multipart upload
    multipart_upload(
        path_to_export,
        parts_size,
        upload_parts,
        complete_multipart_url,
    )
    print(
        "Export is being done by inductiva server. You can close the terminal.")


def export(
    path_to_export: str,
    export_to: ExportDestination,
    bucket_name: str,
    file_name: Optional[str] = None,
    part_size: int = 128,
):
    file_name = file_name or pathlib.Path(path_to_export).name
    if export_to == ExportDestination.AWS_S3:
        print(f"Exporting {path_to_export} to {bucket_name}...")
        export_to_aws_s3(
            path_to_export,
            part_size,
            file_name,
            bucket_name,
        )
    else:
        raise ValueError(f"Unsupported export destination: {export_to}")<|MERGE_RESOLUTION|>--- conflicted
+++ resolved
@@ -1,10 +1,6 @@
 """Methods to interact with the user storage resources."""
-<<<<<<< HEAD
-
-=======
 from dataclasses import dataclass
 import time
->>>>>>> 2fd438cb
 import logging
 import math
 import os
