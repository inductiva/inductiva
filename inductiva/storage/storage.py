"""Methods to interact with the user storage resources."""

import logging
import math
import os
import pathlib
import time
import urllib
from enum import Enum
from typing import List, Literal, Optional, Tuple

import tqdm

import inductiva
from inductiva import constants
from inductiva.api import methods
from inductiva.client import exceptions, models
from inductiva.client.apis.tags import storage_api
from inductiva.utils import format_utils

MB = 1024 * 1024
_boto3_imported = True
try:
    import boto3

    logging.getLogger("botocore").setLevel(logging.WARNING)
except ImportError:
    _boto3_imported = False


def _print_storage_size_and_cost() -> int:
    """ Print the storage size and cost.

    return the storage size in bytes.
    """
    api = storage_api.StorageApi(inductiva.api.get_client())
    storage_total_size_bytes = api.get_storage_size().body
    estimated_storage_cost = api.get_storage_monthly_cost(
    ).body["estimated_monthly_cost"]

    estimated_storage_cost = format_utils.currency_formatter(
        estimated_storage_cost)
    storage_total_size = format_utils.bytes_formatter(storage_total_size_bytes)

    print("Total storage size used:")
    print(f"\tVolume: {storage_total_size}")
    print(f"\tCost: {estimated_storage_cost}/month")
    print("")

    return storage_total_size_bytes


def get_space_used():
    """Returns the occupied storage size in GB."""
    storage_total_size_bytes = _print_storage_size_and_cost()
    #Return float instead of a string
    storage_used = round(float(storage_total_size_bytes) / (1024**3), 3)
    return storage_used


def listdir(path="/",
            max_results: int = 10,
            order_by: Literal["size", "creation_time"] = "creation_time",
            sort_order: Literal["asc", "desc"] = "desc"):
    """List and display the contents of the user's storage.
    Args:
        path (str): Storage directory to list. Default is root.
        max_results (int): The maximum number of results to return.
        order_by (str): The field to sort the contents by.
        sort_order (str): Whether to sort the contents in ascending or
        descending order.
    Returns:
        list of dict: A list of dictionaries containing information about
        the size, the name and the creation time of each content that can
        easily be converted to a dataframe.

    This function prints a table with the storage content information:
        Name            Size            Creation Time
        1234            5.68 MiB        29 Sep, 14:12:00
        12345           374.85 KiB      29 Sep, 14:13:10
        1234567         97.59 KiB       29 Sep, 14:13:24
        123             0 B             29 Sep, 14:13:29
        123456          0 B             29 Sep, 14:13:18
    You can use this information to delete the contents you don't need
    anymore and further inspect task outputs and logs using the Task
    class.
    """

    api = storage_api.StorageApi(inductiva.api.get_client())

    # This is valid for single files and directories
    if len(path.split(os.sep)) < 2:
        path += os.sep

    contents = api.list_storage_contents({
        "path": path,
        "max_results": max_results,
        "sort_by": order_by,
        "order": sort_order
    }).body
    all_contents = []
    for content_name, info in contents.items():
        size = info["size_bytes"]
        creation_time = info["creation_time"]
        all_contents.append({
            "content_name": content_name,
            "size": round(float(size), 3),
            "creation_time": creation_time
        })
    print(_print_contents_table(all_contents))

    _print_storage_size_and_cost()

    print(f"Listed {len(all_contents)} folder(s). Ordered by {order_by}.\n"
          "Use --max-results/-m to control the number of results displayed.")
    return all_contents


def _print_contents_table(contents):
    columns = ["Name", "Size", "Creation Time"]
    rows = []

    for content in contents:
        row = [
            content["content_name"], content["size"], content["creation_time"]
        ]
        rows.append(row)

    formatters = {
        "Creation Time": [format_utils.datetime_formatter],
        "Size": [format_utils.bytes_formatter],
    }

    emph_formatter = format_utils.get_ansi_formatter()
    header_formatters = [
        lambda x: emph_formatter(x.upper(), format_utils.Emphasis.BOLD)
    ]

    return format_utils.get_tabular_str(
        rows,
        columns,
        formatters=formatters,
        header_formatters=header_formatters,
    )


def get_signed_urls(
    paths: List[str],
    operation: Literal["upload", "download"],
) -> List[str]:
    api_instance = storage_api.StorageApi(inductiva.api.get_client())
    signed_urls = api_instance.get_signed_urls(query_params={
        "paths": paths,
        "operation": operation,
    }).body
    return signed_urls


def get_zip_contents(path: str) -> List[models.ZipArchiveInfo]:
    api_instance = storage_api.StorageApi(inductiva.api.get_client())
    return api_instance.get_zip_contents(query_params={"path": path}).body


def upload_from_url(
    url: str,
    remote_dir: str,
    file_name: Optional[str] = None,
):
    """
    Upload a file from a given URL to a specified remote directory.

    If no file name is provided, the function extracts the name from the URL.

    Args:
        url (str): The URL of the file to be uploaded.
        remote_dir (str): The path to the remote directory where the file will
            be stored.
        file_name (str, optional): The name to save the uploaded file as.
            If not specified, the name will be extracted from the URL.
    """
    api_instance = storage_api.StorageApi(inductiva.api.get_client())

    # append filename extracted from url to remote_path
    if not file_name:
        parsed_url = urllib.parse.urlparse(url)
        file_name = urllib.parse.unquote(parsed_url.path.split("/")[-1])

    remote_path = os.path.join(remote_dir, file_name)

    api_instance.upload_from_url(query_params={
        "url": url,
        "path": remote_path,
    },)
    logging.info("File is being uploaded...")
    logging.info("You can use 'inductiva storage ls' to check the status.")


def upload(
    local_path: str,
    remote_dir: str,
):
    """
    Upload a local file or directory to a specified remote directory.

    Args:
        local_path (str): The path to the local file or directory to be
            uploaded.
        remote_dir (str, optional): The remote directory where the file will
            be uploaded.
    """
    is_dir = os.path.isdir(local_path)

    if is_dir:
        local_dir = os.path.join(local_path, "")
        file_paths, total_size = _list_files(local_path)
        remote_file_paths = [
            os.path.join(remote_dir, file_path) for file_path in file_paths
        ]
    else:
        local_dir = os.path.dirname(local_path)
        filename = os.path.basename(local_path)
        remote_file_paths = [os.path.join(remote_dir, filename)]
        total_size = os.path.getsize(local_path)

    if os.path.join(remote_dir, constants.TASK_OUTPUT_ZIP) in remote_file_paths:
        raise ValueError(f"Invalid file name: '{constants.TASK_OUTPUT_ZIP}.'")

    logging.info("Uploading input...")

    api_instance = storage_api.StorageApi(inductiva.api.get_client())

    urls = get_signed_urls(paths=remote_file_paths, operation="upload")

    with tqdm.tqdm(total=total_size,
                   unit="B",
                   unit_scale=True,
                   unit_divisor=1000) as progress_bar:
<<<<<<< HEAD
        for response in api_response:
            method = response["method"]
            url = response["url"]
            remote_file_path = response["file_path"]

=======

        for url, remote_file_path in zip(urls, remote_file_paths):
>>>>>>> 818db99c
            file_path = remote_file_path.removeprefix(f"{remote_dir}/")
            local_file_path = os.path.join(local_dir, file_path)

            try:
                methods.upload_file(api_instance, local_file_path, "PUT", url,
                                    progress_bar)

                methods.notify_upload_complete(
                    api_instance.notify_upload_file,
                    query_params={
                        "path": remote_file_path,
                    },
                )
            except exceptions.ApiException as e:
                raise e

    logging.info("Input uploaded successfully.")


def _list_files(root_path: str) -> Tuple[List[str], int]:
    """
    Lists all files within a directory and returns their total size.

    Args:
        root_path: The root directory to list files from.
    """
    file_paths = []
    total_size = 0

    for dirpath, _, filenames in os.walk(root_path):
        for filename in filenames:
            path = os.path.relpath(os.path.join(dirpath, filename), root_path)
            file_paths.append(path)

            full_path = os.path.join(dirpath, filename)
            total_size += os.path.getsize(full_path)

    return file_paths, total_size


def remove_workspace(remote_dir) -> bool:
    """
    Removes path from a remote directory.

    Parameters:
    - remote_dir (str): The path to the remote directory.
    """
    api = storage_api.StorageApi(inductiva.api.get_client())

    logging.info("Removing workspace file(s)...")

    # Since we don't allow root files in workspaces it must be a directory
    # otherwise path validation in the backend will give error
    if "/" not in remote_dir:
        remote_dir = remote_dir + "/"
    api.delete_file(query_params={"path": remote_dir},)
    logging.info("Workspace file(s) removed successfully.")


class StorageOperation():
    """Represents a storage operation running remotely via Inductiva API."""

    def __init__(self, api, id_):
        self._api = api
        self.id = id_

    def _update_from_api_response(self, response):
        self._name = response["name"]
        self._status = response["status"]
        self._attributes = response["attributes"]
        self._start_time = response["start_time"]
        self._end_time = response["end_time"]
        self._error_message = response["error_message"]

    @classmethod
    def from_api_response(cls, api, response):
        op = cls(api, response["id"])

        op._update_from_api_response(response,)
        return op

    def _refresh(self):
        resp = self._api.get_operation(path_params={
            "operation_id": self.id
        }).body

        self._update_from_api_response(resp)

    def wait(self, poll_s: int = 2):
        """Wait for the operation to complete.

        Args:
            poll_s: Time in seconds between calls to the API to update
                the status of the operation.
        """

        while self._status == models.OperationStatus.RUNNING:
            self._refresh()
            time.sleep(poll_s)

        if self._status == models.OperationStatus.FAILED:
            logging.error("Operation failed: %s", self._error_message)
        else:
            logging.info("Operation completed successfully.")

        return self._status


class ExportDestination(Enum):
    AWS_S3 = "aws-s3"

    def __str__(self):
        return self.value


def _initiate_multipart_upload(filename, bucket_name):
    """
    Initiate a multipart upload on S3 and return the UploadId.
    """
    s3_client = boto3.client("s3")
    response = s3_client.create_multipart_upload(
        Bucket=bucket_name,
        Key=filename,
    )
    return response["UploadId"]


def _generate_presigned_url(upload_id, part_number, filename, bucket_name):
    """
    Generate a presigned URL for uploading a part to S3.
    """
    s3_client = boto3.client("s3")
    method_parameters = {
        "Bucket": bucket_name,
        "Key": filename,
        "PartNumber": part_number,
        "UploadId": upload_id,
    }

    return s3_client.generate_presigned_url(
        "upload_part",
        Params=method_parameters,
        ExpiresIn=3600,
    )


def _generate_complete_multipart_upload_signed_url(
    upload_id,
    filename,
    bucket_name,
):
    """
    Generate a presigned URL for completing the multipart upload.
    """
    s3_client = boto3.client("s3")

    signed_url = s3_client.generate_presigned_url(
        ClientMethod="complete_multipart_upload",
        Params={
            "Bucket": bucket_name,
            "Key": filename,
            "UploadId": upload_id
        },
        HttpMethod="POST",
    )

    return signed_url


def _get_file_size(file_path):
    api = storage_api.StorageApi(inductiva.api.get_client())

    contents = api.list_storage_contents({
        "path": file_path,
        "max_results": 2,
    }).body
    if len(contents) > 1:
        raise ValueError(f"Multiple files found at {file_path}. "
                         "Please specify a single file.")

    return list(contents.values())[0]["size_bytes"]


def _get_multipart_parts(size: int,
                         part_size: int = 50 * MB
                        ) -> Tuple[int, int]:
    """
    Calculate the size of each part and the total number of parts

    The goal is to divide the data into parts `part_size` each:
    1. No more than 10,000 parts are created (maximum parts allowed by S3).
    2. The part size might be increased to avoid exceeding the part limit.
    3. The part size cannot be lower than 5MB.


    Args:
        size: The total size of the file to be uploaded, in bytes.
        part_size: The minimum size of each part, in bytes.

    Returns:
        - part_size: The size of each part in bytes.
        - part_count: The total number of parts.
    """
    max_parts = 10000
    min_allowed_part_size = 5 * MB # 5MB

    # Ensure part_size is at least 5MB
    part_size = max(part_size, min_allowed_part_size)

    if size <= part_size:
        return size, 1

    # Calculate the part size based on the smaller of two values:
    # - At least `part_size`
    # - Maximum size to ensure no more than 10,000 parts (size // 10000)
    max_allowed_part_size = size // max_parts
    part_size = max(part_size, max_allowed_part_size)

    part_count = math.ceil(size / part_size)

    return part_size, part_count


def multipart_upload(
    path,
    parts_size,
    upload_parts,
    complete_multipart_url,
):
    """
    Perform the multipart upload using the server.
    """
    api = storage_api.StorageApi(inductiva.api.get_client())

    api.export_multipart_files(
        body={
            "path": path,
            "parts_size": parts_size,
            "upload_parts": upload_parts,
            "complete_multipart_url": complete_multipart_url,
        })


def export_to_aws_s3(path_to_export, part_size, filename, bucket_name):
    if not _boto3_imported:
        print("boto3 is not installed. Please run "
              "'pip install inductiva[aws]' to install it.")
        return
    try:
        boto3.client("sts").get_caller_identity()
    except Exception:  # pylint: disable=broad-exception-caught
        print("AWS credentials not found. Please set your "
              "AWS credentials with 'aws configure'.")
        return
    try:
        boto3.client("s3").head_bucket(Bucket=bucket_name)
    except Exception:  # pylint: disable=broad-exception-caught
        print(f"Bucket {bucket_name} not found. Make sure the bucket exists "
              "and you have the correct permissions: "
              "https://tutorials.inductiva.ai/how_to/export-files-aws.html")
        return

    # Step 1: Get the file size
    file_size = _get_file_size(path_to_export)

    # Step 2: Calculate the part size and count
    parts_size, parts_count = _get_multipart_parts(
        file_size,
        part_size=part_size * MB,
    )

    # Step 3: Initiate the multipart upload on aws
    upload_id = _initiate_multipart_upload(filename, bucket_name)

    # Step 4: Generate presigned URLs for each part
    upload_parts = []
    for part_number in range(1, parts_count + 1):
        presigned_url = _generate_presigned_url(upload_id, part_number,
                                                filename, bucket_name)
        upload_parts.append({
            "part_number": part_number,
            "part_url": presigned_url
        })

    # Step 5: Generate the complete multipart upload signed URL
    complete_multipart_url = _generate_complete_multipart_upload_signed_url(
        upload_id,
        filename,
        bucket_name,
    )

    # Step 6: Ask the server to perform the multipart upload
    multipart_upload(
        path_to_export,
        parts_size,
        upload_parts,
        complete_multipart_url,
    )
    print(
        "Export is being done by inductiva server. You can close the terminal.")


def export(
    path_to_export: str,
    export_to: ExportDestination,
    bucket_name: str,
    file_name: Optional[str] = None,
    part_size: int = 50,
):
    file_name = file_name or pathlib.Path(path_to_export).name
    if export_to == ExportDestination.AWS_S3:
        print(f"Exporting {path_to_export} to {bucket_name}...")
        export_to_aws_s3(
            path_to_export,
            part_size,
            file_name,
            bucket_name,
        )
    else:
        raise ValueError(f"Unsupported export destination: {export_to}")<|MERGE_RESOLUTION|>--- conflicted
+++ resolved
@@ -235,16 +235,8 @@
                    unit="B",
                    unit_scale=True,
                    unit_divisor=1000) as progress_bar:
-<<<<<<< HEAD
-        for response in api_response:
-            method = response["method"]
-            url = response["url"]
-            remote_file_path = response["file_path"]
-
-=======
 
         for url, remote_file_path in zip(urls, remote_file_paths):
->>>>>>> 818db99c
             file_path = remote_file_path.removeprefix(f"{remote_dir}/")
             local_file_path = os.path.join(local_dir, file_path)
 
@@ -429,8 +421,7 @@
 
 
 def _get_multipart_parts(size: int,
-                         part_size: int = 50 * MB
-                        ) -> Tuple[int, int]:
+                         part_size: int = 50 * MB) -> Tuple[int, int]:
     """
     Calculate the size of each part and the total number of parts
 
@@ -449,7 +440,7 @@
         - part_count: The total number of parts.
     """
     max_parts = 10000
-    min_allowed_part_size = 5 * MB # 5MB
+    min_allowed_part_size = 5 * MB  # 5MB
 
     # Ensure part_size is at least 5MB
     part_size = max(part_size, min_allowed_part_size)
