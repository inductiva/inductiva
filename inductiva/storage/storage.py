"""Methods to interact with the user storage resources."""
import inductiva
from inductiva.client.apis.tags import instance_api
from inductiva.utils import format_utils
from typing import Literal, Optional


def get_space_used():
    """Returns the occupied storage size in GB."""
    try:
        api = instance_api.InstanceApi(inductiva.api.get_client())
        response = api.get_storage_size()
        storage_used = round(float(response.body), 3)
        print(f"Total storage used: {storage_used} GB")
        return storage_used
    except inductiva.client.ApiException as api_exception:
        raise api_exception


<<<<<<< HEAD
def listdir(path: str = None,
=======
def listdir(path: str = "/",
>>>>>>> 3d2c4a96
            max_results: int = 10,
            order_by: Literal["size", "creation_time"] = "size",
            sort_order: Literal["asc", "desc"] = "desc"):
    """
    Lists and displays the contents of the user's storage bucket.

    Args:
        path (str): Path to list contents from. Default is root ("/").
        max_results (int): Max number of results to return.
        order_by (Literal["size", "creation_time"]): Field to sort by.
        sort_order (Literal["asc", "desc"]): Sort order. Default is
        descending order.

    Returns:
        list of dict: List of dictionaries with content's size, name, 
        and creation time.

    This function prints a table with the storage content information. Example:
        Name            Size            Creation Time
        1234            5.68 MiB        29 Sep, 14:12:00
        12345           374.85 KiB      29 Sep, 14:13:10
        1234567         97.59 KiB       29 Sep, 14:13:24
        123             0 B             29 Sep, 14:13:29
        123456          0 B             29 Sep, 14:13:18

    Use this info to delete unneeded contents and inspect task outputs and logs.
    """
    try:
        api = instance_api.InstanceApi(inductiva.api.get_client())
<<<<<<< HEAD
        contents = api.list_storage_contents({
            "dir_name": path,
            "max_results": max_results,
            "sort_by": order_by,
            "order": sort_order
        }).body
=======
        path_params = {"dir_name": path}
        query_params = {"max_results":max_results,
                        "sort_by": order_by, 
                        "order":sort_order}

        contents = api.list_storage_contents(path_params=path_params,
                                             query_params=query_params).body
>>>>>>> 3d2c4a96
        all_contents = []
        for content_name, info in contents.items():
            size = info["size_bytes"]
            creation_time = info["creation_time"]
            all_contents.append({
                "content_name": content_name,
                "size": round(float(size), 3),
                "creation_time": creation_time
            })
        print(_print_contents_table(all_contents))
        return all_contents
    except inductiva.client.ApiException as api_exception:
        raise api_exception


def _print_contents_table(contents):
    columns = ["Name", "Size", "Creation Time"]
    rows = []

    for content in contents:
        row = [
            content["content_name"], content["size"], content["creation_time"]
        ]
        rows.append(row)
    override_col_space = {
        "Name": 22,
        "Size": 20,
        "Creation Time": 20,
    }
    formatters = {
        "Creation Time": format_utils.datetime_formatter,
        "Size": format_utils.bytes_formatter
    }

    return format_utils.get_tabular_str(
        rows,
        columns,
        default_col_space=15,
        override_col_space=override_col_space,
        formatters=formatters,
    )


def rmdir(path: str):
    """Deletes a directory inside the user's storage in Inductiva API. 
    Currently, directories are named by the task id of the task that
    created them, so this function can be used to delete the directory
    of a task. 
    Args:
        path (str): The path to the directory to delete.
    """
    try:
        api = instance_api.InstanceApi(inductiva.api.get_client())
        api.delete_directory({"dir_name": path})
        stripped_path = path.rstrip("/")
        print(f"Directory deleted: {stripped_path}")
    except inductiva.client.ApiException as api_exception:
        raise api_exception<|MERGE_RESOLUTION|>--- conflicted
+++ resolved
@@ -17,11 +17,7 @@
         raise api_exception
 
 
-<<<<<<< HEAD
-def listdir(path: str = None,
-=======
 def listdir(path: str = "/",
->>>>>>> 3d2c4a96
             max_results: int = 10,
             order_by: Literal["size", "creation_time"] = "size",
             sort_order: Literal["asc", "desc"] = "desc"):
@@ -51,14 +47,6 @@
     """
     try:
         api = instance_api.InstanceApi(inductiva.api.get_client())
-<<<<<<< HEAD
-        contents = api.list_storage_contents({
-            "dir_name": path,
-            "max_results": max_results,
-            "sort_by": order_by,
-            "order": sort_order
-        }).body
-=======
         path_params = {"dir_name": path}
         query_params = {"max_results":max_results,
                         "sort_by": order_by, 
@@ -66,7 +54,6 @@
 
         contents = api.list_storage_contents(path_params=path_params,
                                              query_params=query_params).body
->>>>>>> 3d2c4a96
         all_contents = []
         for content_name, info in contents.items():
             size = info["size_bytes"]
