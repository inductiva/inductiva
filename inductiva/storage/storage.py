--- conflicted
+++ resolved
@@ -1,13 +1,4 @@
 """Methods to interact with the user storage resources."""
-<<<<<<< HEAD
-import os
-import time
-import tqdm
-import urllib
-import logging
-from dataclasses import dataclass
-from typing import List, Literal, Optional, Tuple
-=======
 import logging
 import math
 import os
@@ -19,7 +10,6 @@
 from typing import List, Literal, Optional, Tuple
 
 import tqdm
->>>>>>> 8314a250
 
 import inductiva
 from inductiva import constants
