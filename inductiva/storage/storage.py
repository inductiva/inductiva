--- conflicted
+++ resolved
@@ -1,10 +1,7 @@
 """Methods to interact with the user storage resources."""
-<<<<<<< HEAD
-=======
 from dataclasses import dataclass
 import time
 import logging
->>>>>>> 4ead27c5
 import os
 import time
 import tqdm
