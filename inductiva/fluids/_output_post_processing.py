"""Post process SPH simulation outputs."""
import os

from base64 import b64encode
<<<<<<< HEAD
import xarray as xr

from inductiva_data.visualization import create_3d_scatter_plot_movie
=======
from IPython.display import HTML

import xarray as xr
>>>>>>> 70cd1e4c

from inductiva_data import visualization
from inductiva.types import Path


class SimulationOutput:
    """Post process SPH simulation outputs."""

    def __init__(self, sim_output_path: Path):
        """Initializes a `SimulationOutput` object.

        Args:
            sim_output_path: Path to simulation output files.
            """
        self.sim_output_dir = sim_output_path

    def render(self,
               movie_fps: int = 60,
               color: str = None,
               marker_size: float = 20.0,
               alpha: float = 1.0):
        """Render the simulation as a movie.

        Args:
        movie_fps: The frames per second (fps) to be used in the movie.
          Default is 60 fps.
        color: The color of the markers in the simulation.
          If None, the default color is used.
        marker_size: The size of the markers in the simulation. Default is 20.0.
        alpha: The opacity of the markers in the simulation.
          Default is 1.0 (fully opaque)
        """

<<<<<<< HEAD
=======
        # Read simulation particle data
>>>>>>> 70cd1e4c
        particle_data = xr.open_mfdataset(
            os.path.join(self.sim_output_dir, "netcdf", "*.nc"))

        movie_path = os.path.join(self.sim_output_dir, "movie.mp4")
<<<<<<< HEAD
        create_3d_scatter_plot_movie(
            particle_data,
            iter_var="time",
            x_var="x",
            y_var="y",
            z_var="z",
            color_var=color_quantity,
            movie_path=movie_path,
        )
=======
>>>>>>> 70cd1e4c

        visualization.create_3d_scatter_plot_movie(dataset=particle_data,
                                                   iter_var="time",
                                                   x_var="x",
                                                   y_var="y",
                                                   z_var="z",
                                                   movie_path=movie_path,
                                                   movie_fps=movie_fps,
                                                   x_limits=[0., 1.],
                                                   y_limits=[0., 1.],
                                                   z_limits=[0., 1.],
                                                   color=color,
                                                   marker_size=marker_size,
                                                   alpha=alpha)

        with open(movie_path, "rb") as file_path:
            mp4 = file_path.read()
        movie_url = "data:video/mp4;base64," + b64encode(mp4).decode()

        return HTML(f"""
            <video alt="test" controls>
                <source src="{movie_url}" type="video/mp4">
            </video>
        """)<|MERGE_RESOLUTION|>--- conflicted
+++ resolved
@@ -2,15 +2,9 @@
 import os
 
 from base64 import b64encode
-<<<<<<< HEAD
-import xarray as xr
-
-from inductiva_data.visualization import create_3d_scatter_plot_movie
-=======
 from IPython.display import HTML
 
 import xarray as xr
->>>>>>> 70cd1e4c
 
 from inductiva_data import visualization
 from inductiva.types import Path
@@ -44,26 +38,11 @@
           Default is 1.0 (fully opaque)
         """
 
-<<<<<<< HEAD
-=======
         # Read simulation particle data
->>>>>>> 70cd1e4c
         particle_data = xr.open_mfdataset(
             os.path.join(self.sim_output_dir, "netcdf", "*.nc"))
 
         movie_path = os.path.join(self.sim_output_dir, "movie.mp4")
-<<<<<<< HEAD
-        create_3d_scatter_plot_movie(
-            particle_data,
-            iter_var="time",
-            x_var="x",
-            y_var="y",
-            z_var="z",
-            color_var=color_quantity,
-            movie_path=movie_path,
-        )
-=======
->>>>>>> 70cd1e4c
 
         visualization.create_3d_scatter_plot_movie(dataset=particle_data,
                                                    iter_var="time",
