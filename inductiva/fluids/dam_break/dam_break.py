--- conflicted
+++ resolved
@@ -46,7 +46,6 @@
         self,
         simulator: simulators.Simulator = simulators.DualSPHysics(),
         machine_group: Optional[resources.MachineGroup] = None,
-        run_async: bool = False,
         storage_dir: Optional[str] = "",
         resolution: Literal["high", "medium", "low"] = "low",
         simulation_time: float = 1,
@@ -58,12 +57,8 @@
             machine_group: The machine group to use for the simulation.
             resolution: Resolution of the simulation.
             simulation_time: Simulation time, in seconds.
-<<<<<<< HEAD
-=======
-            run_async: Whether to run the simulation asynchronously.
-            storage_dir: The parent directory where the simulation results 
+            storage_dir: The parent directory where the simulation results
             will be stored.
->>>>>>> 08598654
         """
         simulator.override_api_method_prefix("dam_break")
 
@@ -79,11 +74,7 @@
         task = super(fluids.FluidBlock, self).simulate(
             simulator=simulator,
             machine_group=machine_group,
-<<<<<<< HEAD
-=======
-            run_async=run_async,
             storage_dir=storage_dir,
->>>>>>> 08598654
             sim_config_filename=self.get_config_filename(simulator))
 
         return task