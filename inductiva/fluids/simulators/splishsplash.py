<<<<<<< HEAD
"""DualSPHysics module of the API."""
import pathlib
from typing import Literal, Optional
=======
"""SPlisHSPlasH module of the API."""
from dataclasses import dataclass
from typing import Literal
>>>>>>> b4dd51b1

from inductiva.types import Path
from inductiva.fluids.simulators._simulator import Simulator


class SPlisHSPlasH(Simulator):
    """Class to invoke a generic DualSPHysics simulation on the API."""

    @property
    def api_method_name(self) -> str:
        return "sph.splishsplash.run_simulation"

    def simulate(
        self,
        output_dir: Optional[Path] = None,
        device: Literal["gpu", "cpu"] = "cpu",
    ) -> pathlib.Path:
        """Run the simulation.

        Args:
            device: Device in which to run the simulation.
        """
<<<<<<< HEAD
        return super().simulate(output_dir=output_dir, device=device)
=======
        return inductiva.sph.splishsplash.run_simulation(self.sim_dir,
                                                         self.input_filename,
                                                         device=device,
                                                         output_dir=output_dir)


@dataclass
class SPlisHSPlasHParameters:
    """Set of parameters for SPLisHSPlasH.

    Args:
        viscosity_solver: Method used to model the viscosity of the fluid.
          The available options are (the default is 'standard'):
            - 'None'
            - 'Standard'
            - 'Weiler-2018'
        output_time_step: Data is exported and saved every
          'output_time_step' seconds.
        cfl_method: cfl_method: Courant-Friedrichs-Lewy (CFL) method used
          for adaptive time stepping.
          The available options are (default is 'no'):
            - 'no'
            - 'cfl'
            - 'cfl_p'
        z_sort: Enable z-sort, i.e. periodic particle sorting according to
              their z position. Improves cache hits and therefore the
              performance of the simulation.
        simulation_method: Pressure solver to use.
        boundary_handling_method: Method to handle boundary interactions
          with particles. The available options are:
            - 'particle-based'
            - 'volume-maps'
    """

    viscosity_solver: str = "Weiler-2018"
    output_time_step: float = 1. / 60.
    cfl_method: str = "no"
    z_sort: bool = False
    simulation_method: str = "divergence-free-SPH"
    boundary_handling_method: str = "particle-based"
>>>>>>> b4dd51b1
<|MERGE_RESOLUTION|>--- conflicted
+++ resolved
@@ -1,12 +1,7 @@
-<<<<<<< HEAD
 """DualSPHysics module of the API."""
 import pathlib
 from typing import Literal, Optional
-=======
-"""SPlisHSPlasH module of the API."""
 from dataclasses import dataclass
-from typing import Literal
->>>>>>> b4dd51b1
 
 from inductiva.types import Path
 from inductiva.fluids.simulators._simulator import Simulator
@@ -29,13 +24,7 @@
         Args:
             device: Device in which to run the simulation.
         """
-<<<<<<< HEAD
         return super().simulate(output_dir=output_dir, device=device)
-=======
-        return inductiva.sph.splishsplash.run_simulation(self.sim_dir,
-                                                         self.input_filename,
-                                                         device=device,
-                                                         output_dir=output_dir)
 
 
 @dataclass
@@ -71,5 +60,4 @@
     cfl_method: str = "no"
     z_sort: bool = False
     simulation_method: str = "divergence-free-SPH"
-    boundary_handling_method: str = "particle-based"
->>>>>>> b4dd51b1
+    boundary_handling_method: str = "particle-based"