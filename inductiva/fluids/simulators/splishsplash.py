--- conflicted
+++ resolved
@@ -1,12 +1,8 @@
 """SplishSplash module of the API."""
 from typing import Literal
 
-<<<<<<< HEAD
-from inductiva.sph.splishsplash import run_simulation
-=======
 import inductiva
 from inductiva.fluids.simulators._base_simulator import BaseSimulator
->>>>>>> 65514c3c
 from inductiva.types import Path
 
 
@@ -28,7 +24,7 @@
         Args:
             output_dir: Directory where the generated files will be stored.
         """
-        return run_simulation(self.sim_dir,
-                              self.input_filename,
-                              device=device,
-                              output_dir=output_dir)+        return inductiva.sph.splishsplash.run_simulation(self.sim_dir,
+                                                         self.input_filename,
+                                                         device=device,
+                                                         output_dir=output_dir)