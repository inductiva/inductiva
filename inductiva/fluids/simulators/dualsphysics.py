"""DualSPHysics module of the API."""
<<<<<<< HEAD
import pathlib
from typing import Literal, Optional
=======
from dataclasses import dataclass
from typing import Literal
>>>>>>> b4dd51b1

from inductiva.types import Path
from inductiva.fluids.simulators._simulator import Simulator


class DualSPHysics(Simulator):
    """Class to invoke a generic DualSPHysics simulation on the API."""

    @property
    def api_method_name(self) -> str:
        return "sph.dualsphysics.run_simulation"

    def simulate(
        self,
        output_dir: Optional[Path] = None,
        device: Literal["gpu", "cpu"] = "cpu",
    ) -> pathlib.Path:
        """Run the simulation.

        Args:
<<<<<<< HEAD
            device: Device in which to run the simulation.
            """
        return super().simulate(output_dir=output_dir, device=device)
=======
            output_dir: Directory where the generated files will be stored.
        """
        return inductiva.sph.dualsphysics.run_simulation(self.sim_dir,
                                                         self.input_filename,
                                                         device,
                                                         output_dir=output_dir)


@dataclass
class DualSPHysicsParameters:
    """Set of parameters for DualSPHysics.

    Args:
        cfl_number: Coefficient to multiply dt.
        time_out: Time step to export the data.
    """
    cflnumber: float = 0.2
    output_time_step: float = 0.01
>>>>>>> b4dd51b1
<|MERGE_RESOLUTION|>--- conflicted
+++ resolved
@@ -1,11 +1,7 @@
 """DualSPHysics module of the API."""
-<<<<<<< HEAD
 import pathlib
 from typing import Literal, Optional
-=======
 from dataclasses import dataclass
-from typing import Literal
->>>>>>> b4dd51b1
 
 from inductiva.types import Path
 from inductiva.fluids.simulators._simulator import Simulator
@@ -26,17 +22,9 @@
         """Run the simulation.
 
         Args:
-<<<<<<< HEAD
             device: Device in which to run the simulation.
             """
         return super().simulate(output_dir=output_dir, device=device)
-=======
-            output_dir: Directory where the generated files will be stored.
-        """
-        return inductiva.sph.dualsphysics.run_simulation(self.sim_dir,
-                                                         self.input_filename,
-                                                         device,
-                                                         output_dir=output_dir)
 
 
 @dataclass
@@ -48,5 +36,4 @@
         time_out: Time step to export the data.
     """
     cflnumber: float = 0.2
-    output_time_step: float = 0.01
->>>>>>> b4dd51b1
+    output_time_step: float = 0.01