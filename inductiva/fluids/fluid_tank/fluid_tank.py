"""Fluid tank scenario."""
from dataclasses import dataclass
import enum
from functools import singledispatchmethod
import json
import os
from typing import List, Literal, Optional

from inductiva import resources, fluids, simulators, scenarios, tasks, utils

SCENARIO_TEMPLATE_DIR = os.path.join(utils.templates.TEMPLATES_PATH,
                                     "fluid_tank")
SPLISHSPLASH_TEMPLATE_INPUT_DIR = "splishsplash"
SPLISHSPLASH_TEMPLATE_FILENAME = "fluid_tank_template.splishsplash.json.jinja"
SPLISHSPLASH_CONFIG_FILENAME = "fluid_tank.json"
TANK_JSON_FILENAME = "tank.json"
TANK_MESH_FILENAME = "tank.obj"
FLUID_MESH_FILENAME = "fluid.obj"


@dataclass
class ParticleRadius(enum.Enum):
    """Sets particle radius according to resolution."""
    HIGH = 0.005
    MEDIUM = 0.01
    LOW = 0.02


@dataclass
class TimeStep(enum.Enum):
    """Sets time step according to resolution."""
    HIGH = 0.0025
    MEDIUM = 0.005
    LOW = 0.01


# Tank inlets.
class BaseTankInlet:
    """Base tank inlet."""

    def __init__(self, fluid_velocity: float):
        """Initializes a base tank inlet.

        Args:
            fluid_velocity: Fluid velocity.
        """
        self.fluid_velocity = fluid_velocity

    def to_dict(self) -> dict:
        """Returns a dictionary representation of the inlet."""
        return {
            "fluid_velocity": self.fluid_velocity,
        }


class CircularTankInlet(BaseTankInlet):
    """Circular tank inlet."""

    def __init__(self,
                 fluid_velocity: float = 1,
                 position: List[float] = (0, 0),
                 radius: float = 0.1):
        """Initializes a circular tank inlet."""
        self.shape = fluids.shapes.Circle(radius=radius, position=position)
        super().__init__(fluid_velocity=fluid_velocity)

    def to_dict(self) -> dict:
        """Returns a dictionary representation of the inlet."""
        return {
            **super().to_dict(),
            "shape": self.shape.to_dict(),
        }


# Tank outlets.
class BaseTankOutlet:
    """Base tank outlet."""
    pass


class CubicTankOutlet(BaseTankOutlet):
    """Cubic tank outlet."""

    def __init__(
        self,
        dimensions: List[float],
        top_base_position: Optional[List[float]] = None,
    ):
        """Initializes a cubic tank outlet.

        Args:
            dimensions: Dimensions of the outlet.
            top_base_position: Position of the top base of the outlet.
        """
        top_base_position = top_base_position or [0, 0]

        self.shape = fluids.shapes.Cube(
            dimensions=dimensions,
            position=[*top_base_position, -dimensions[2]],
        )

    def to_dict(self) -> dict:
        """Returns a dictionary representation of the outlet."""
        return {"shape": self.shape.to_dict()}


class CylindricalTankOutlet(BaseTankOutlet):
    """Cylindrical tank outlet."""

    def __init__(
        self,
        radius: float,
        height: float,
        top_base_position: Optional[List[float]] = None,
    ):
        """Initializes a cylindrical tank outlet.

        Args:
            radius: Radius of the outlet.
            height: Height of the outlet.
            top_base_position: Position of the top base of the outlet.
        """
        top_base_position = top_base_position or [0, 0]

        self.shape = fluids.shapes.Cylinder(
            radius=radius,
            height=height,
            position=[*top_base_position, -height],
        )

    def to_dict(self) -> dict:
        """Returns a dictionary representation of the outlet."""
        return {"shape": self.shape.to_dict()}


class FluidTank(scenarios.Scenario):
    """Fluid tank scenario.

    This is a simulation scenario for a fluid tank. The tank has a 3D shape that
    may be cubic or cylindrical. Fluid is injected in the tank via an inlet
    located at the top of the tank, and flows out of the tank via an outlet
    located at the bottom of the tank. The motion of the fluid is controled
    by gravity. The fluid properties such as density and kinematic viscosity
    are configurable. The initial fluid level in the tank is also configurable,
    as well as the inlet and outlet positions and dimensions.

    The main axis of the tank is the z axis. The inlet and outlet are located at
    the top and bottom of the tank, respectively, along the z axis. Fluid is
    injected from the inlet in the negative z direction with a given velocity.

    Schematic representation of the simulation scenario: e.g. x/y points right,
    z points up.

       inlet
    _____________________
    |    |              |
    |    v              |
    |                   |
    |                   |
    |___________________|  fluid level
    |                   |
    |                   |
    |                   |
    |                   |
    |___________________|
                    |
                    v  outlet

    The scenario can be simulated with SPlisHSPlasH.
    """

    valid_simulators = [simulators.SplishSplash]

    def __init__(
        self,
        shape: fluids.shapes.BaseShape = fluids.shapes.Cylinder(radius=0.5,
                                                                height=1),
        fluid: fluids.FluidType = fluids.WATER,
        fluid_level: float = 0.5,
        inlet: Optional[BaseTankInlet] = CircularTankInlet(radius=0.1),
        outlet: Optional[BaseTankOutlet] = CylindricalTankOutlet(radius=0.1,
                                                                 height=0.1),
    ):
        """Initializes a fluid tank.

        Args:
            shape: The shape of the tank.
            fluid: The fluid type.
            fluid_level: The fluid level initially in the tank.
            inlet: The inlet of the tank.
            outlet: The outlet of the tank.
        """
        self.shape = shape
        self.fluid = fluid
        self.fluid_level = fluid_level
        self.inlet = inlet
        self.outlet = outlet

    def simulate(
        self,
        simulator: simulators.Simulator = simulators.SplishSplash(),
        machine_group: Optional[resources.MachineGroup] = None,
<<<<<<< HEAD
=======
        run_async: bool = False,
        storage_dir: Optional[str] = "",
>>>>>>> 08598654
        simulation_time: float = 1,
        resolution: Literal["low", "medium", "high"] = "low",
        output_time_step: float = 0.1,
        particle_sorting: bool = False,
    ) -> tasks.Task:
        """Simulates the scenario.

        Args:
            simulator: Simulator to use. Supported simulators are: SPlisHSPlasH.
            machine_group: The machine group to use for the simulation.
            simulation_time: Total simulation time, in seconds.
            output_time_step: Time step for the output, in seconds.
            resolution: Resolution of the simulation. Controls the particle
              radius and time step. Accepted values are: "low", "medium",
              "high".
            particle_sorting: Whether to use particle sorting.
<<<<<<< HEAD
=======
            run_async: Whether to run the simulation asynchronously.
            storage_dir: Directory for storing results.
>>>>>>> 08598654
        """
        simulator.override_api_method_prefix("fluid_tank")

        self.simulation_time = simulation_time
        self.particle_radius = ParticleRadius[resolution.upper()].value
        self.time_step = TimeStep[resolution.upper()].value
        self.output_time_step = output_time_step
        self.particle_sorting = particle_sorting

        task = super().simulate(
            simulator,
            machine_group=machine_group,
<<<<<<< HEAD
=======
            run_async=run_async,
            storage_dir=storage_dir,
>>>>>>> 08598654
            particle_radius=self.particle_radius,
            sim_config_filename=self.get_config_filename(simulator),
        )

        return task

    def get_bounding_box(self):
        """Gets the bounding box of the tank.

        Returns:
            Tuple of two lists representing the minimum and maximum coordinates
            of the bounding box of the tank, respectively.
        """

        bounding_box_min, bounding_box_max = self.shape.get_bounding_box()

        # Extend the bounding box to include the outlet.
        if self.outlet is not None:
            outlet_bounding_box_min, _ = self.outlet.shape.get_bounding_box()
            bounding_box_min[2] = outlet_bounding_box_min[2]

        return bounding_box_min, bounding_box_max

    def to_dict(self) -> dict:
        """Returns a dictionary representation of the scenario."""
        return {
            "shape": self.shape.to_dict(),
            "fluid": self.fluid.to_dict(),
            "fluid_level": self.fluid_level,
            "inlet": self.inlet.to_dict(),
            "outlet": self.outlet.to_dict(),
        }

    def create_json_file(self, output_path):
        """Creates a JSON file with the scenario parameters."""

        with open(output_path, "w", encoding="utf-8") as file:
            json.dump(self.to_dict(), file)

    @singledispatchmethod
    def get_config_filename(self, simulator: simulators.Simulator):
        pass

    @singledispatchmethod
    def create_input_files(self, simulator: simulators.Simulator):
        pass


@FluidTank.get_config_filename.register
def _(cls, simulator: simulators.SplishSplash) -> str:  # pylint: disable=unused-argument
    """Returns the config filename for SPlisHSPlasH."""
    return SPLISHSPLASH_CONFIG_FILENAME


@FluidTank.create_input_files.register
def _(self, simulator: simulators.SplishSplash, input_dir):  # pylint: disable=unused-argument
    """Creates SPlisHSPlasH simulation input files."""

    template_files_dir = os.path.join(SCENARIO_TEMPLATE_DIR,
                                      SPLISHSPLASH_TEMPLATE_INPUT_DIR)
    self.create_json_file(os.path.join(input_dir, TANK_JSON_FILENAME))

    bounding_box_min, bounding_box_max = self.get_bounding_box()
    inlet_position = [
        self.inlet.shape.position[0],
        self.inlet.shape.position[1],
        bounding_box_max[2],
    ]

    utils.templates.replace_params(
        template_path=os.path.join(template_files_dir,
                                   SPLISHSPLASH_TEMPLATE_FILENAME),
        params={
            "simulation_time": self.simulation_time,
            "time_step": self.time_step,
            "particle_radius": self.particle_radius,
            "data_export_rate": 1 / self.output_time_step,
            "z_sort": self.particle_sorting,
            "tank_filename": TANK_MESH_FILENAME,
            "fluid_filename": FLUID_MESH_FILENAME,
            "fluid": self.fluid,
            "inlet_position": inlet_position,
            "inlet_width": int(self.inlet.shape.radius / self.particle_radius),
            "inlet_fluid_velocity": self.inlet.fluid_velocity,
            "bounding_box_min": bounding_box_min,
            "bounding_box_max": bounding_box_max,
        },
        output_file=os.path.join(input_dir, SPLISHSPLASH_CONFIG_FILENAME),
    )<|MERGE_RESOLUTION|>--- conflicted
+++ resolved
@@ -200,11 +200,7 @@
         self,
         simulator: simulators.Simulator = simulators.SplishSplash(),
         machine_group: Optional[resources.MachineGroup] = None,
-<<<<<<< HEAD
-=======
-        run_async: bool = False,
         storage_dir: Optional[str] = "",
->>>>>>> 08598654
         simulation_time: float = 1,
         resolution: Literal["low", "medium", "high"] = "low",
         output_time_step: float = 0.1,
@@ -221,11 +217,7 @@
               radius and time step. Accepted values are: "low", "medium",
               "high".
             particle_sorting: Whether to use particle sorting.
-<<<<<<< HEAD
-=======
-            run_async: Whether to run the simulation asynchronously.
             storage_dir: Directory for storing results.
->>>>>>> 08598654
         """
         simulator.override_api_method_prefix("fluid_tank")
 
@@ -238,11 +230,7 @@
         task = super().simulate(
             simulator,
             machine_group=machine_group,
-<<<<<<< HEAD
-=======
-            run_async=run_async,
             storage_dir=storage_dir,
->>>>>>> 08598654
             particle_radius=self.particle_radius,
             sim_config_filename=self.get_config_filename(simulator),
         )
