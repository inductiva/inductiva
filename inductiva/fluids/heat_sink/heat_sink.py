--- conflicted
+++ resolved
@@ -95,11 +95,7 @@
         self,
         simulator: simulators.Simulator = simulators.OpenFOAM(),
         machine_group: Optional[resources.MachineGroup] = None,
-<<<<<<< HEAD
-=======
-        run_async: bool = False,
         storage_dir: Optional[str] = "",
->>>>>>> 08598654
         simulation_time=300,
         output_time_step=10,
     ) -> tasks.Task:
@@ -111,12 +107,8 @@
             output_time_step: The time step to save the simulation results, in
               seconds.
             machine_group: The machine group to use for the simulation.
-<<<<<<< HEAD
-=======
-            run_async: Whether to run the simulation asynchronously.
-            storage_dir: The parent directory where simulation results 
+            storage_dir: The parent directory where simulation results
             will be stored.
->>>>>>> 08598654
         """
         simulator.override_api_method_prefix("heat_sink")
 
@@ -128,12 +120,7 @@
         # TODO: Address the mpirun runs of HeatSink
         task = super().simulate(simulator,
                                 machine_group=machine_group,
-<<<<<<< HEAD
-=======
-                                run_async=run_async,
                                 storage_dir=storage_dir,
-                                n_cores=1,
->>>>>>> 08598654
                                 commands=commands)
 
         return task
