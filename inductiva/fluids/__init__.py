#pylint: disable=missing-module-docstring
from ._fluid_types import WATER, OLIVE_OIL, LIQUID_PROPANE
from ._fluid_types import JET_FUEL, GEAR_OIL, BEER
from .scenarios import DamBreak
from . import scenarios
<<<<<<< HEAD
from ._output_post_processing import SimulationOutput
=======
from ._output_post_processing import SimulationOutput
from .splishsplash import SPlisHSPlasH
from .swash import SWASH
from .dualsphysics import DualSPHysics
>>>>>>> fc9248e7
<|MERGE_RESOLUTION|>--- conflicted
+++ resolved
@@ -3,11 +3,5 @@
 from ._fluid_types import JET_FUEL, GEAR_OIL, BEER
 from .scenarios import DamBreak
 from . import scenarios
-<<<<<<< HEAD
 from ._output_post_processing import SimulationOutput
-=======
-from ._output_post_processing import SimulationOutput
-from .splishsplash import SPlisHSPlasH
-from .swash import SWASH
-from .dualsphysics import DualSPHysics
->>>>>>> fc9248e7
+from .swash import SWASH