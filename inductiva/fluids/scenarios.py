"""Describes the physical scenarios and runs its simulation via API."""
import tempfile
import numpy as np
from typing import List, Optional

from typing import List

import inductiva
from inductiva.types import DirPath
from ._output_post_processing import SimulationOutput
from ._fluid_types import WATER
import inductiva_sph
from inductiva_sph import sph_core

# Glabal variables to define a scenario
TIME_MAX = 1
COLUMN_VELOCITY = [0.0, 0.0, 0.0]
OUTPUT_TIME_STEP = 1. / 60.
TANK_DIMENSIONS = [1, 1, 1]


class DamBreak:
    """Physical scenario of a dam break simulation."""

<<<<<<< HEAD
    def __init__(self, fluid: sph_core.fluids.FluidProperties,
                 fluid_dimensions: List[float]) -> None:
=======
    def __init__(self,
                 fluid_dimensions: List[float],
                 fluid: sph_core.fluids.FluidProperties = WATER,
                 fluid_position: Optional[List[float]] = None,
                 particle_radius: float = 0.02) -> None:
>>>>>>> 84fa153a
        """Initializes a `DamBreak` object.

        Args:
            fluid_dimensions: A list containing fluid column dimensions,
              in meters.
            fluid: A fluid type to simulate.
            fluid_position: Position of the fluid column in the tank, in meters.
            particle_radius: Radius of the discretization particles, in meters.
              Used to control particle spacing. Smaller particle radius means a
              finer discretization, hence more particles."""

        self.fluid = fluid

        #  Set fluid block dimensions according to the input
        if max(fluid_dimensions) > 1:
            raise ValueError(
                "The values of `fluid_dimensions` cannot exceed 1.")
        if len(fluid_dimensions) != 3:
            raise ValueError("`fluid_dimensions` must have 3 values.")

        self.fluid_dimensions = fluid_dimensions

        if particle_radius < 0.01:
            raise ValueError("`particle_radius` must be larger than 0.01.")

        self.particle_radius = particle_radius

        if fluid_position is not None:
            self.fluid_position = [0.0, 0.0, 0.0]

        if len(fluid_position) != 3:
            raise ValueError("`fluid_position` must have 3 values.")

        if np.greater(np.add(self.fluid_dimensions, fluid_position),
                      np.array(TANK_DIMENSIONS)).any():
            raise ValueError("Fluid cannot exceed tank borders.")
        self.fluid_position = fluid_position

    def simulate(self):
        """Runs SPH simulation of the Dam Break scenario."""

        # Create a dam break scenario
        scenario = self.__create_scenario()

        # Create a temporary directory to store simulation input files
        input_temp_dir = tempfile.TemporaryDirectory()  #pylint: disable=consider-using-with
        # Create simulation
        simulation = inductiva_sph.splishsplash.SPlisHSPlasHSimulation(
            scenario=scenario,
            time_max=TIME_MAX,
            particle_radius=self.particle_radius,
            output_time_step=OUTPUT_TIME_STEP,
            output_directory=input_temp_dir.name)

        # Create input file
        simulation.create_input_file()

        # Invoke API
        sim_output_path = inductiva.sph.run_simulation(
            DirPath(input_temp_dir.name))
        simulation._output_directory = sim_output_path.path  #pylint: disable=protected-access

        simulation._convert_output_files(False)  #pylint: disable=protected-access

        # Delete temporary input directory
        input_temp_dir.cleanup()

        return SimulationOutput(sim_output_path)

    def __create_scenario(self):

        # Create fluid column
        fluid_block = sph_core.fluids.BoxFluidBlock(
            fluid_properties=self.fluid,
            position=self.fluid_position,
            dimensions=self.fluid_dimensions,
            initial_velocity=COLUMN_VELOCITY)

        # Set up scenario
        scenario = sph_core.scenarios.DamBreakSPHScenario(
            dimensions=TANK_DIMENSIONS, fluid_blocks=[fluid_block])

        return scenario<|MERGE_RESOLUTION|>--- conflicted
+++ resolved
@@ -22,16 +22,12 @@
 class DamBreak:
     """Physical scenario of a dam break simulation."""
 
-<<<<<<< HEAD
-    def __init__(self, fluid: sph_core.fluids.FluidProperties,
-                 fluid_dimensions: List[float]) -> None:
-=======
+
     def __init__(self,
                  fluid_dimensions: List[float],
                  fluid: sph_core.fluids.FluidProperties = WATER,
                  fluid_position: Optional[List[float]] = None,
                  particle_radius: float = 0.02) -> None:
->>>>>>> 84fa153a
         """Initializes a `DamBreak` object.
 
         Args:
