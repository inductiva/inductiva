--- conflicted
+++ resolved
@@ -182,13 +182,8 @@
             template_filename=DUALSPHYSICS_TEMPLATE_FILENAME,
             params={
                 "simulation_time": self.simulation_time,
-<<<<<<< HEAD
                 "particle_distance": 2 * self.particle_radius,
-                "output_time_step": self.engine_parameters.output_time_step,
-=======
-                "particle_radius": 2 * self.particle_radius,
                 "output_time_step": DUALSPH_OUTPUT_TIME_STEP,
->>>>>>> f74a883b
                 "tank_dimensions": TANK_DIMENSIONS,
                 "fluid_dimensions": self.dimensions,
                 "fluid_position": self.position,
