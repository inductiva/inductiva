--- conflicted
+++ resolved
@@ -4,6 +4,7 @@
 import math
 from typing import List, Literal, Optional, Union
 import shutil
+from pathlib import PurePosixPath
 
 from absl import logging
 
@@ -25,7 +26,7 @@
 UNIT_BOX_MESH_FILENAME = "unit_box.obj"
 
 DUALSPHYSICS_TEMPLATE_FILENAME = "dam_break_template.dualsphysics.xml.jinja"
-DUALSPHYSICS_INPUT_FILENAME = "InputCase.xml"
+DUALSPHYSICS_INPUT_FILENAME = "dam_break.xml"
 
 
 class FluidBlock:
@@ -132,13 +133,8 @@
 
         fluid_margin = 2 * self.particle_radius
 
-<<<<<<< HEAD
-        replace_params_in_template_file(
+        replace_params_in_template(
             templates_dir=self.fluid_block_dir,
-=======
-        replace_params_in_template(
-            templates_dir=fluid_block_dir,
->>>>>>> f8507d8f
             template_filename=SPLISHSPLASH_TEMPLATE_FILENAME,
             params={
                 "simulation_time": self.simulation_time,
@@ -185,7 +181,7 @@
     def _dualsphysics_simulation(self):
         """Runs simulation on DualSPHysics via API."""
 
-        replace_params_in_template_file(
+        replace_params_in_template(
             templates_dir=self.fluid_block_dir,
             template_filename=DUALSPHYSICS_TEMPLATE_FILENAME,
             params={
@@ -203,7 +199,7 @@
 
         return inductiva.sph.dualsphysics.run_simulation(
             sim_dir=self.input_temp_dir.name,
-            input_filename=DUALSPHYSICS_INPUT_FILENAME[:-4],
+            input_filename=PurePosixPath(DUALSPHYSICS_INPUT_FILENAME).stem,
             device=self.device,
             output_dir=self.output_dir)
 
