--- conflicted
+++ resolved
@@ -6,13 +6,9 @@
 import shutil
 from typing import Literal, Optional
 
-<<<<<<< HEAD
 from absl import logging
 
-from inductiva import tasks
-=======
 from inductiva import tasks, resources
->>>>>>> 99380f94
 from inductiva.scenarios import Scenario
 from inductiva.simulation import Simulator
 from inductiva.fluids.simulators import SWASH
