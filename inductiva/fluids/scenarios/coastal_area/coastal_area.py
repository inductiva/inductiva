"""Coastal area scenario."""

from functools import singledispatchmethod
import math
import os
import random
import shutil
from typing import Literal, Optional, Sequence
from uuid import UUID

import numpy as np
import scipy

from inductiva import tasks
from inductiva.scenarios import Scenario
from inductiva.simulation import Simulator
from inductiva.fluids.simulators import SWASH
from inductiva.utils.templates import (TEMPLATES_PATH,
                                       replace_params_in_template)
from inductiva.fluids.scenarios.coastal_area.output import CoastalAreaOutput

from inductiva.generative import diamond_square

SCENARIO_TEMPLATE_DIR = os.path.join(TEMPLATES_PATH, "coastal_area")
SWASH_TEMPLATE_SUBDIR = "swash"
SWASH_CONFIG_TEMPLATE_FILENAME = "input.sws.jinja"
SWASH_CONFIG_FILENAME = "input.sws"
SWASH_BATHYMETRY_FILENAME = "bathymetry.bot"


class Bathymetry:
    """Represents a bathymetric profile.
    
    A bathymetric profile defines the depth of the sea bottom as a function of
    space, here described in Cartesian coordinates (x, y). Here, a bathymetry is
    represented as a 2D array with the depths, in meters, at each point of a
    regular grid. The grid is defined by the range of x and y values. Positive
    depths are below the water level.
    """

    def __init__(
        self,
        depths: np.ndarray,
        x_range: Sequence[float],
        y_range: Sequence[float],
    ):
        """Initializes a `Bathymetry` object.
        
        Args:
            depths: A 2D array with the depths, in meters. The first and second
              dimensions correspond to the x and y directions, respectively.
            x_range: The range of x values, in meters.
            y_range: The range of y values, in meters.
        """
        self.depths = depths
        self.x_range = x_range
        self.y_range = y_range

    @classmethod
    def from_text_file(
        cls,
        text_file_path: str,
        x_range: Sequence[float],
        y_range: Sequence[float],
    ):
        """Creates a `Bathymetry` object from a text file.
        
        The depth values are read from a text file. The text file must contain
        a 2D array with the depths, in meters. The first and second dimensions
        of the array in the text file (i.e. rows and columns) correspond to the
        x and y directions, respectively.

        Args:
            text_file_path: Path to the text file.
            x_range: The range of x values, in meters.
            y_range: The range of y values, in meters.
        """

        depths = np.loadtxt(text_file_path)
        return cls(depths, x_range, y_range)

    @classmethod
    def from_random_depths(
        cls,
        x_range: Sequence[float],
        y_range: Sequence[float],
        x_num: int,
        y_num: int,
        max_depth: float = 10,
        initial_roughness: float = 1,
        roughness_factor: float = 0.5,
        percentile_above_water: float = 20,
    ):
        """Creates a `Bathymetry` object with random depths.

        A grid of random depths of shape `(x_num, y_num)` is generated as
        follows:
        1. A square grid of random depths is generated using the Diamond-Square
        algorithm. The randomness of the algorithm is controlled
        by the `initial_roughness` and `roughness_factor` parameters, that set
        the initial range of randomness and the rate at which it decreases over
        iterations of the algorithm, respectively. The size of the resultnig
        grid is `n`, where `n` is the smallest integer that satisfies
        `2^n + 1 >= max(x_num, y_num)`.
        2. The depths of the square grid are interpolated to a grid of shape
        `(x_num, y_num)`.

        The depths of the corners of the grid are chosen according to a maximum
        depth value `max_depth` and a percentile of the domain that must be
        above water `percentile_above_water`. The corners on the lower x
        boundary (East) are assumed to be below water (i.e. have 0 < depths <
        `max_depth`). The corners on the upper x boundary (West) are assumed to
        be above water (i.e. have - `max_depth` < depths < 0).
        
        Args:
            x_range: The range of x values, in meters.
            y_range: The range of y values, in meters.
            x_num: Number of grid points in the x direction.
            y_num: Number of grid points in the y direction.
            max_depth: Maximum depth value, in meters.
            initial_roughness: Initial roughness value, in meters. Controls the
              initial range of randomness of the Diamond-Square algorithm.
            roughness_factor: Roughness factor. Must be between 0 and 1.
              Controls the rate at which the range of randomness of the
              Diamond-Square algorithm decreases over iterations.
            percentile_above_water: Percentile of the depths that must be above
              water. Must be between 0 and 100.
        """

        corner_values = [
            random.uniform(0, max_depth),
            random.uniform(0, max_depth),
            random.uniform(-max_depth, 0),
            random.uniform(-max_depth, 0),
        ]

        # Determine the minimum n such that 2^n + 1 >= max(x_num, y_num).
        n = int(math.log2(max(x_num, y_num) - 1)) + 1

        size_square = 2**n + 1

        depths = diamond_square.create_random_array(
            size=size_square,
            corner_values=corner_values,
            initial_roughness=initial_roughness,
            roughness_factor=roughness_factor)

        # Adjust depths to ensure that a given percentage of the domain is above
        # sea level (depth < 0).
        percentile_under_water = np.percentile(depths, percentile_above_water)
        depths -= percentile_under_water

        x_square = np.linspace(*x_range, size_square)
        y_square = np.linspace(*y_range, size_square)

        x_square, y_square = np.meshgrid(x_square, y_square, indexing="ij")

        x = np.linspace(*x_range, x_num)
        y = np.linspace(*y_range, y_num)

        x, y = np.meshgrid(x, y, indexing="ij")

        depths = scipy.interpolate.griddata(
            (x_square.flatten(), y_square.flatten()),
            depths.flatten(),
            (x, y),
            method="linear",
        )

        return cls(depths, x_range, y_range)

    def to_text_file(self, text_file_path: str):
        """Writes the bathymetry to a text file.

        Args:
            text_file_path: Path to the text file.
        """

        np.savetxt(text_file_path, self.depths)

    @property
    def shape(self):
        """Returns the shape of the 2D array defining the bathymetry."""

        return self.depths.shape

    @property
    def x_delta(self):
        """Returns the distance between two consecutive points along x."""

        return (self.x_range[1] - self.x_range[0]) / self.shape[0]

    @property
    def y_delta(self):
        """Returns the distance between two consecutive points along y."""

        return (self.y_range[1] - self.y_range[0]) / self.shape[1]


class CoastalArea(Scenario):
    """Coastal area scenario.

    This is a simulation scenario for waves propagating in a coastal area
    represented by an arbitrary bathymetric profile (i.e., the map of depths of
    the sea bottom).

    The scenario is simulated in a 2D box (x points east, y points north) with
    dimensions defined by the bathymetric profile. Waves are injected from one
    of the boundaries of the simulation domain with a given amplitude and
    period. The base water level is also configurable.

    The remaining three boundaries of the simulation domain are absorbing.
    Absorption in these boundaries may not be perfect, so small reflections may
    be observed.

    Schematic representation of the simulation scenario: x points right, y
    points up.
    _________________________________
    |                               |
    |                               |
    |                               |
    |  injected waves ->     beach  |
    |                               |
    |                               |
    |_______________________________|
    Note that waves may be injected from other boundaries, and that the beach
    may be located elsewhere in the simulation domain.

    The scenario can be simulated with SWASH.
    """

    valid_simulators = [SWASH]

    def __init__(
        self,
        bathymetry: Bathymetry,
        water_level: float = 0,
        wave_source_location: Literal["N", "S", "E", "W"] = "W",
        wave_amplitude: float = 2,
        wave_period: float = 10,
    ):
        """Initializes a `CoastalArea` object.

        Args:
            bathymetry: The bathymetric profile.
            water_level: The water level, in meters.
            wave_source_location: The location of the wave source. Supported
              locations are: N (north), S (south), E (east), W (west),
              corresponding to the upper, lower, right and left boundaries of
              the simulation domain, respectively.
            wave_amplitude: The amplitude of the wave, in meters.
            wave_period: The period of the wave, in seconds.
        """
        self.bathymetry = bathymetry
        self.water_level = water_level
        self.wave_source_location = wave_source_location
        self.wave_amplitude = wave_amplitude
        self.wave_period = wave_period

    def simulate(
        self,
        simulator: Simulator = SWASH(),
        resource_pool_id: Optional[UUID] = None,
        run_async: bool = False,
        simulation_time: float = 100,
        time_step: float = 0.1,
        output_time_step: float = 1,
<<<<<<< HEAD
        n_cores: int = 1,
    ):
=======
    ) -> tasks.Task:
>>>>>>> 83243290
        """Simulates the scenario.

        Args:
            simulator: Simulator to use. Supported simulators are: SWASH.
            resource_pool_id: Resource pool to use for the simulation.
            simulation_time: Total simulation time, in seconds.
            time_step: Time step, in seconds.
            output_time_step: Time step for the output, in seconds.
        """

        self.simulation_time = simulation_time
        self.time_step = time_step
        self.output_time_step = output_time_step

        task = super().simulate(
            simulator,
            resource_pool_id=resource_pool_id,
            run_async=run_async,
            sim_config_filename=SWASH_CONFIG_FILENAME,
            n_cores=n_cores,
        )

        task.set_output_class(CoastalAreaOutput)

        return task

    @singledispatchmethod
    def get_config_filename(self, simulator: Simulator):
        pass

    @singledispatchmethod
    def create_input_files(self, simulator: Simulator):
        pass


@CoastalArea.get_config_filename.register
def _(cls, simulator: SWASH):  # pylint: disable=unused-argument
    """Returns the configuration filename for SWASH."""
    return SWASH_CONFIG_FILENAME


@CoastalArea.create_input_files.register
def _(self, simulator: SWASH, input_dir):  # pylint: disable=unused-argument
    """Creates SPlisHSPlasH simulation input files."""

    template_files_dir = os.path.join(SCENARIO_TEMPLATE_DIR,
                                      SWASH_TEMPLATE_SUBDIR)

    shutil.copytree(template_files_dir,
                    input_dir,
                    dirs_exist_ok=True,
                    symlinks=True)

    config_template_file_path, config_file_path = (os.path.join(
        input_dir, file_name
    ) for file_name in [SWASH_CONFIG_TEMPLATE_FILENAME, SWASH_CONFIG_FILENAME])

    # SWASH requires the simulation time to be formatted as HHMMSS.sss.
    simulation_time_hmsms = _convert_time_to_hmsms(self.simulation_time)

    # SWASH uses as amplitude the peak-to-peak amplitude.
    wave_amplitude = 2 * self.wave_amplitude

    # All boundaries except the wave source are absorbing.
    absorbing_boundary_locations = ["N", "S", "E", "W"]
    absorbing_boundary_locations.remove(self.wave_source_location)

    replace_params_in_template(
        template_path=config_template_file_path,
        params={
            "bathymetry_filename": SWASH_BATHYMETRY_FILENAME,
            "x_range": self.bathymetry.x_range,
            "y_range": self.bathymetry.y_range,
            "x_num": self.bathymetry.shape[0] - 1,
            "y_num": self.bathymetry.shape[1] - 1,
            "x_delta": self.bathymetry.x_delta,
            "y_delta": self.bathymetry.y_delta,
            "water_level": self.water_level,
            "wave_source_location": self.wave_source_location,
            "wave_amplitude": wave_amplitude,
            "wave_period": self.wave_period,
            "absorbing_boundary_locations": absorbing_boundary_locations,
            "simulation_time_hmsms": simulation_time_hmsms,
            "time_step": self.time_step,
            "output_time_step": self.output_time_step,
        },
        output_file_path=config_file_path,
        remove_template=True,
    )

    bathymetry_file_path = os.path.join(input_dir, SWASH_BATHYMETRY_FILENAME)
    self.bathymetry.to_text_file(bathymetry_file_path)


def _convert_time_to_hmsms(time: float) -> str:
    """Converts time in seconds to hours, minutes, seconds and milliseconds.

    The output format is HHMMSS.sss, where HH, MM, SS and sss are the
    zero-padded values of hours, minutes, seconds and milliseconds in the time,
    respectively.
    """

    time_m, time_s = divmod(time, 60.)
    time_h, time_m = divmod(time_m, 60.)
    time_ms, time_s = math.modf(time_s)

    return (f"{int(time_h):02d}"
            f"{int(time_m):02d}"
            f"{int(time_s):02d}."
            f"{int(time_ms*1000):03d}")<|MERGE_RESOLUTION|>--- conflicted
+++ resolved
@@ -265,12 +265,8 @@
         simulation_time: float = 100,
         time_step: float = 0.1,
         output_time_step: float = 1,
-<<<<<<< HEAD
-        n_cores: int = 1,
-    ):
-=======
+        n_cores=1,
     ) -> tasks.Task:
->>>>>>> 83243290
         """Simulates the scenario.
 
         Args:
@@ -279,6 +275,7 @@
             simulation_time: Total simulation time, in seconds.
             time_step: Time step, in seconds.
             output_time_step: Time step for the output, in seconds.
+            n_cores: Number of cores to use for the simulation.
         """
 
         self.simulation_time = simulation_time
