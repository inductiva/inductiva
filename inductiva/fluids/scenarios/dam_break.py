"""Describes the physical scenarios and runs its simulation via API."""
from absl import logging
import tempfile
from enum import Enum
import math
from typing import List, Literal, Optional
import inductiva_sph
import numpy as np

import inductiva_sph
from inductiva_sph import sph_core
import inductiva
from inductiva.fluids._fluid_types import WATER
from inductiva.fluids._output_post_processing import SimulationOutput
from inductiva.types import Path

# Glabal variables to define a scenario
COLUMN_VELOCITY = [0.0, 0.0, 0.0]
OUTPUT_TIME_STEP = 1. / 60.
TANK_DIMENSIONS = [1, 1, 1]
FLUID_DIMENSION_LOWER_BOUNDARY = 0.1
FLUID_DIMENSION_UPPER_BOUNDARY = 1
VISCOSITY_SOLVER = "Weiler-2018"
TIME_MAX = 3

logging.set_verbosity(logging.INFO)


class ParticleRadius(Enum):
    """Sets particle radius according to resolution."""
    HIGH = 0.008
    MEDIUM = 0.012
    LOW = 0.02


class DamBreak:
    """Physical scenario of a dam break simulation."""

    def __init__(self,
                 fluid_dimensions: List[float],
                 fluid: sph_core.fluids.FluidProperties = WATER,
                 fluid_position: Optional[List[float]] = None) -> None:
        """Initializes a `DamBreak` object.

        Args:
            fluid_dimensions: A list containing fluid column dimensions,
              in meters.
            fluid: A fluid type to simulate.
            fluid_position: Position of the fluid column in the tank, in meters.
            particle_radius: Radius of the discretization particles, in meters.
              Used to control particle spacing. Smaller particle radius means a
              finer discretization, hence more particles.
            """

        self.fluid = fluid

        #  Set fluid block dimensions according to the input
        if max(fluid_dimensions) > FLUID_DIMENSION_UPPER_BOUNDARY:
            raise ValueError(f"The values of `fluid_dimensions` cannot exceed \
                {FLUID_DIMENSION_UPPER_BOUNDARY}.")
        if min(fluid_dimensions) < FLUID_DIMENSION_LOWER_BOUNDARY:
            raise ValueError(
                f"The values of `fluid_dimensions` must be larger than \
                {FLUID_DIMENSION_LOWER_BOUNDARY}.")
        if len(fluid_dimensions) != 3:
            raise ValueError("`fluid_dimensions` must have 3 values.")

        self.fluid_dimensions = fluid_dimensions

        if fluid_position is None:
            self.fluid_position = [0.0, 0.0, 0.0]

        if len(fluid_position) != 3:
            raise ValueError("`fluid_position` must have 3 values.")

        if np.greater(np.add(self.fluid_dimensions, fluid_position),
                      np.array(TANK_DIMENSIONS)).any():
            raise ValueError("Fluid cannot exceed tank borders.")
        self.fluid_position = fluid_position

    def simulate(self,
                 device: Literal["cpu", "gpu"] = "cpu",
                 resolution: Literal["high", "medium", "low"] = "medium",
<<<<<<< HEAD
                 time_max: float = 1.,
                 cfl_method: Literal["no", "cfl", "cfl_p"] = "no",
=======
                 simulation_time: float = 1.,
>>>>>>> 1dc743b5
                 output_dir: Optional[Path] = None):
        """Runs SPH simulation of the Dam Break scenario.

        Args:
            device: Sets the device for a simulation to be run.
            resolution: Sets the fluid resolution to simulate.
              Available options are (the default is "medium"):
              - "high"
              - "medium"
              - "low"
            time_max: Maximum time of simulation, in seconds.
            cfl_method: cfl_method: Courant-Friedrichs-Lewy (CFL) method used for
              adaptive time stepping. Used to find a time step as large as
              possible to achieve high performance but sufficiently small to
              maintain stability.
              The available options are:
              - 'no': No adaptive time-stepping is used.
              - 'cfl': Use CFL condition.
              - 'cfl_p': Use CFL condition and consider number of pressure
                solver iterations.
            output_dir: Directory in which the output files will be saved. If
                not specified, the default directory used for API tasks
                (based on an internal ID of the task) will be used.
        """

        # Create a dam break scenario
        scenario = self.__create_scenario()

        self.particle_radius = ParticleRadius[resolution.upper()].value

<<<<<<< HEAD
        # if time_max > TIME_MAX:
        #     raise ValueError("`time_max` cannot exceed {TIME_MAX} seconds.")
        self.time_max = time_max
        self.cfl_method = cfl_method
=======
        if simulation_time > TIME_MAX:
            raise ValueError(
                f"`simulation_time` cannot exceed {TIME_MAX} seconds.")
        self.simulation_time = simulation_time
>>>>>>> 1dc743b5

        # Create a temporary directory to store simulation input files
        input_temp_dir = tempfile.TemporaryDirectory()  #pylint: disable=consider-using-with
        # Create simulation
        simulation = inductiva_sph.splishsplash.SPlisHSPlasHSimulation(
            scenario=scenario,
            time_max=self.simulation_time,
            particle_radius=self.particle_radius,
            cfl_method=self.cfl_method,
            output_time_step=OUTPUT_TIME_STEP,
            viscosity_method=VISCOSITY_SOLVER,
            output_directory=input_temp_dir.name)

        logging.info(input_temp_dir)

        # Create input file
        simulation.create_input_file()
        logging.info("Estimated number of particles %d",
                     self.estimate_num_particles())
        logging.info("Estimated number of time steps %s",
                     math.ceil(self.simulation_time / simulation.time_step))
        logging.info("Number of output time steps %s",
                     math.ceil(self.simulation_time / OUTPUT_TIME_STEP))

        logging.info("Running SPlisHSPlasH simulation.")
        # Invoke API
        sim_output_path = inductiva.sph.splishsplash.run_simulation(
            sim_dir=input_temp_dir.name, device=device, output_dir=output_dir)
        simulation._output_directory = sim_output_path  #pylint: disable=protected-access

        simulation._convert_output_files(False)  #pylint: disable=protected-access

        # Delete temporary input directory
        input_temp_dir.cleanup()

        return SimulationOutput(sim_output_path)

    def __create_scenario(self):
        # Create fluid column
        fluid_block = sph_core.fluids.BoxFluidBlock(
            fluid_properties=self.fluid,
            position=self.fluid_position,
            dimensions=self.fluid_dimensions,
            initial_velocity=COLUMN_VELOCITY)

        # Set up scenario
        scenario = sph_core.scenarios.DamBreakSPHScenario(
            dimensions=TANK_DIMENSIONS, fluid_blocks=[fluid_block])

        return scenario

    def estimate_num_particles(self):
        """Estimate of the number of SPH particles contained in fluid blocks."""

        # Calculate number of particles for a fluid block
        n_particles_x = round(self.fluid_dimensions[0] /
                              (2 * self.particle_radius)) - 1
        n_particles_y = round(self.fluid_dimensions[1] /
                              (2 * self.particle_radius)) - 1
        n_particles_z = round(self.fluid_dimensions[2] /
                              (2 * self.particle_radius)) - 1

        # Add number of particles to the total sum
        return n_particles_x * n_particles_y * n_particles_z<|MERGE_RESOLUTION|>--- conflicted
+++ resolved
@@ -81,12 +81,8 @@
     def simulate(self,
                  device: Literal["cpu", "gpu"] = "cpu",
                  resolution: Literal["high", "medium", "low"] = "medium",
-<<<<<<< HEAD
-                 time_max: float = 1.,
+                 simulation_time: float = 1.,
                  cfl_method: Literal["no", "cfl", "cfl_p"] = "no",
-=======
-                 simulation_time: float = 1.,
->>>>>>> 1dc743b5
                  output_dir: Optional[Path] = None):
         """Runs SPH simulation of the Dam Break scenario.
 
@@ -117,17 +113,13 @@
 
         self.particle_radius = ParticleRadius[resolution.upper()].value
 
-<<<<<<< HEAD
-        # if time_max > TIME_MAX:
-        #     raise ValueError("`time_max` cannot exceed {TIME_MAX} seconds.")
-        self.time_max = time_max
-        self.cfl_method = cfl_method
-=======
         if simulation_time > TIME_MAX:
             raise ValueError(
                 f"`simulation_time` cannot exceed {TIME_MAX} seconds.")
         self.simulation_time = simulation_time
->>>>>>> 1dc743b5
+        # if time_max > TIME_MAX:
+        #     raise ValueError("`time_max` cannot exceed {TIME_MAX} seconds.")
+        self.cfl_method = cfl_method
 
         # Create a temporary directory to store simulation input files
         input_temp_dir = tempfile.TemporaryDirectory()  #pylint: disable=consider-using-with
