"""Wind tunnel scenario to run an object over an air flow."""

from dataclasses import dataclass
from enum import Enum
from functools import singledispatchmethod
import os
import shutil
import tempfile
from typing import Optional, List, Literal
from uuid import UUID

from absl import logging

from inductiva.types import Path
from inductiva.scenarios import Scenario
from inductiva.simulation import Simulator
from inductiva.fluids.simulators import OpenFOAM
from inductiva.utils.templates import (TEMPLATES_PATH,
                                       batch_replace_params_in_template,
                                       replace_params_in_template)
from inductiva.utils import files
<<<<<<< HEAD
from inductiva.fluids.scenarios.wind_tunnel.post_processing import WindTunnelSimulationOutput
=======
from inductiva.fluids.scenarios.wind_tunnel.post_processing import WindTunnelOutput
from inductiva.tasks import Task
>>>>>>> 7046d51f

SCENARIO_TEMPLATE_DIR = os.path.join(TEMPLATES_PATH, "wind_tunnel")
OPENFOAM_TEMPLATE_INPUT_DIR = "openfoam"
FILES_SUBDIR = "files"
COMMANDS_TEMPLATE_FILE_NAME = "commands.json.jinja"


@dataclass
class MeshResolution(Enum):
    """Sets particle radius according to resolution."""
    HIGH = [5, 6]
    MEDIUM = [4, 5]
    LOW = [3, 4]


class WindTunnel(Scenario):
    """Physical scenario of a configurable wind tunnel simulation.

    A wind tunnel is a tool used in aerodynamic research to study the
    effects of air moving past solid objects. Here, the tunnel consists
    of a box object in 3D space (x, y, z) space, where air flows in the
    positive x-direction with a certain velocity.
            
    An arbitrary object is placed within the tunnel, sucht that air flows
    around it, as illustrated in the schematic below:
    |--------------------------------|
    |->          _____               |
    |->        _/     |              |
    |->_______|_o___O_|______________|

    This scenario solves steady-state continuity and momentum equations
    (time-independent) with incompressible flow. 
    The simulation solves the time-independent equations for several
    time steps, based on the state of the previous one. The end goal is
    to determine the steady-state of the system, i.e., where the flow
    does not change in time anymore.

    Currently, the following variables are fixed:
    - The fluid being inject is air.
    - The flow is incompressible (this restricts the max air velocity).
    - Air only flows in the positive x-direction.
    - Some post-processing of the data occurs at run-time: streamlines,
    pressure_field, cutting planes and force coefficients.
    """

    valid_simulators = [OpenFOAM]

    def __init__(self,
                 flow_velocity: List[float] = None,
                 domain: Optional[dict] = None):
        """Initializes the `WindTunnel` conditions.

        Args:
            flow_velocity (dict): Velocity of the air flow (m/s).
            domain (dict): List containing the lower and upper boundary of
                the wind tunnel in each (x, y, z) direction (m). It is the
                natural description with the default OpenFOAM simulator.
        """
        if flow_velocity is None:
            logging.info("Using a default flow velocity: [30, 0, 0].")
            self.flow_velocity = [30, 0, 0]
        elif len(flow_velocity) != 3:
            raise ValueError("`flow_velocity` must have 3 values.")
        else:
            self.flow_velocity = flow_velocity

        if domain is None:
            logging.info("Using a default domain: `{\"x\":"
                         "[-5, 15], \"y\": [-4, 4], \"z\": [0, 8]}`.")
            self.domain = {"x": [-5, 15], "y": [-4, 4], "z": [0, 8]}
        elif not isinstance(domain, dict):
            raise ValueError(
                "`domain` must be a dictionary of the type `{\"x\":"
                "[-5, 15], \"y\": [-4, 4], \"z\": [0, 8]}`.")
        else:
            self.domain = domain

    def simulate(self,
                 simulator: Simulator = OpenFOAM(),
                 output_dir: Optional[Path] = None,
                 resource_pool_id: Optional[UUID] = None,
                 object_path: Optional[Path] = None,
                 simulation_time: float = 100,
                 output_time_step: float = 50,
                 resolution: Literal["high", "medium", "low"] = "medium",
                 n_cores: int = 1,
                 run_async: bool = False):
        """Simulates the wind tunnel scenario synchronously.

        Args:
            simulator: Simulator used to simulate the scenario.
                Valid simulators: OpenFOAM.
            object_path: Path to object inserted in the wind tunnel.
            output_dir: Path to the directory where the simulation output
<<<<<<< HEAD
                is downloaded when running synchronously.
            simulation_time: Simulation time, in seconds.
            write_interval: Interval between simulation outputs, in seconds.
            n_cores: Number of cores to use for the simulation.
            run_async: Whether to run the simulation asynchronously.
            """
=======
                is downloaded.
            simulation_time: Simulation time (s).
            output_time_step: Interval between simulation outputs (s).
            n_cores: Number of cores to use for the simulation.
            resolution: Level of detail of the mesh used for the simulation.
                Options: "high", "medium" or "low".
            resource_pool_id: Id of the resource pool to use for the simulation.
        """
>>>>>>> 7046d51f

        if object_path:
            self.object_path = files.resolve_path(object_path)
        else:
            logging.info("WindTunnel is empty. Object path not specified.")

        self.simulation_time = simulation_time
        self.output_time_step = output_time_step
        self.n_cores = n_cores
        self.resolution = MeshResolution[resolution.upper()].value

        commands = self.get_commands()

<<<<<<< HEAD
        output = super().simulate(simulator,
                                  output_dir=output_dir,
                                  resource_pool_id=resource_pool_id,
                                  n_cores=n_cores,
                                  commands=commands,
                                  run_async=run_async)
        if run_async:
            return output
=======
        output_path = super().simulate(
            simulator,
            output_dir=output_dir,
            resource_pool_id=resource_pool_id,
            n_cores=n_cores,
            commands=commands,
        )

        return WindTunnelOutput(output_path)

    def simulate_async(self,
                       simulator: Simulator = OpenFOAM(),
                       resource_pool_id: Optional[UUID] = None,
                       object_path: Optional[Path] = None,
                       simulation_time: float = 100,
                       output_time_step: float = 50,
                       resolution: Literal["high", "medium", "low"] = "medium",
                       n_cores: int = 1) -> Task:
        """Simulates the wind tunnel scenario asynchronously.

        Args:
            simulator: Simulator used to simulate the scenario.
                Valid simulators: OpenFOAM.
            object_path: Path to object inserted in the wind tunnel.
            simulation_time: Simulation time (s).
            output_time_step: Interval between simulation outputs (s).
            n_cores: Number of cores to use for the simulation.
            resolution: Level of detail for the simulation. It can be
                "high", "medium" or "low".
            resource_pool_id: Id of the resource pool to use for the simulation.
            """

        if object_path:
            self.object_path = files.resolve_path(object_path)
>>>>>>> 7046d51f
        else:
            return WindTunnelSimulationOutput(output, simulation_time)

    def get_commands(self):
        """Returns the commands for the simulation."""

        commands_template_path = os.path.join(SCENARIO_TEMPLATE_DIR,
                                              OPENFOAM_TEMPLATE_INPUT_DIR,
                                              COMMANDS_TEMPLATE_FILE_NAME)

        with tempfile.NamedTemporaryFile() as commands_file:
            replace_params_in_template(
                template_path=commands_template_path,
                params={"n_cores": self.n_cores},
                output_file_path=commands_file.name,
            )

            commands = self.read_commands_from_file(commands_file.name)

        return commands

    @singledispatchmethod
    def create_input_files(self, simulator: Simulator):
        pass


@WindTunnel.create_input_files.register
def _(self, simulator: OpenFOAM, input_dir):  # pylint: disable=unused-argument
    """Creates OpenFOAM simulation input files."""

    # The WindTunnel with OpenFOAM requires changing multiple files
    template_files_dir = os.path.join(SCENARIO_TEMPLATE_DIR,
                                      OPENFOAM_TEMPLATE_INPUT_DIR, FILES_SUBDIR)

    # Copy all files from the template dir to the input directory
    shutil.copytree(template_files_dir,
                    input_dir,
                    dirs_exist_ok=True,
                    symlinks=True)

    batch_replace_params_in_template(
        templates_dir=input_dir,
        template_filenames=[
            os.path.join("0", "include",
                         "initialConditions_template.openfoam.jinja"),
            os.path.join("system", "controlDict_template.openfoam.jinja"),
            os.path.join("system", "blockMeshDict_template.openfoam.jinja"),
            os.path.join("system", "decomposeParDict_template.openfoam.jinja"),
            os.path.join("system", "snappyHexMeshDict_template.openfoam.jinja")
        ],
        params={
            "flow_velocity": self.flow_velocity,
            "simulation_time": self.simulation_time,
            "output_time_step": self.output_time_step,
            "n_cores": self.n_cores,
            "domain": self.domain,
            "resolution": self.resolution,
        },
        output_filename_paths=[
            os.path.join(input_dir, "0", "include", "initialConditions"),
            os.path.join(input_dir, "system", "controlDict"),
            os.path.join(input_dir, "system", "blockMeshDict"),
            os.path.join(input_dir, "system", "decomposeParDict"),
            os.path.join(input_dir, "system", "snappyHexMeshDict")
        ],
        remove_templates=True,
    )

    # Add object path to its respective place
    object_dir = os.path.join(input_dir, "constant", "triSurface")
    os.mkdir(object_dir)
    shutil.copy(self.object_path, os.path.join(object_dir, "object.obj"))<|MERGE_RESOLUTION|>--- conflicted
+++ resolved
@@ -19,12 +19,7 @@
                                        batch_replace_params_in_template,
                                        replace_params_in_template)
 from inductiva.utils import files
-<<<<<<< HEAD
-from inductiva.fluids.scenarios.wind_tunnel.post_processing import WindTunnelSimulationOutput
-=======
 from inductiva.fluids.scenarios.wind_tunnel.post_processing import WindTunnelOutput
-from inductiva.tasks import Task
->>>>>>> 7046d51f
 
 SCENARIO_TEMPLATE_DIR = os.path.join(TEMPLATES_PATH, "wind_tunnel")
 OPENFOAM_TEMPLATE_INPUT_DIR = "openfoam"
@@ -119,15 +114,7 @@
                 Valid simulators: OpenFOAM.
             object_path: Path to object inserted in the wind tunnel.
             output_dir: Path to the directory where the simulation output
-<<<<<<< HEAD
                 is downloaded when running synchronously.
-            simulation_time: Simulation time, in seconds.
-            write_interval: Interval between simulation outputs, in seconds.
-            n_cores: Number of cores to use for the simulation.
-            run_async: Whether to run the simulation asynchronously.
-            """
-=======
-                is downloaded.
             simulation_time: Simulation time (s).
             output_time_step: Interval between simulation outputs (s).
             n_cores: Number of cores to use for the simulation.
@@ -135,7 +122,6 @@
                 Options: "high", "medium" or "low".
             resource_pool_id: Id of the resource pool to use for the simulation.
         """
->>>>>>> 7046d51f
 
         if object_path:
             self.object_path = files.resolve_path(object_path)
@@ -149,7 +135,6 @@
 
         commands = self.get_commands()
 
-<<<<<<< HEAD
         output = super().simulate(simulator,
                                   output_dir=output_dir,
                                   resource_pool_id=resource_pool_id,
@@ -158,44 +143,8 @@
                                   run_async=run_async)
         if run_async:
             return output
-=======
-        output_path = super().simulate(
-            simulator,
-            output_dir=output_dir,
-            resource_pool_id=resource_pool_id,
-            n_cores=n_cores,
-            commands=commands,
-        )
-
-        return WindTunnelOutput(output_path)
-
-    def simulate_async(self,
-                       simulator: Simulator = OpenFOAM(),
-                       resource_pool_id: Optional[UUID] = None,
-                       object_path: Optional[Path] = None,
-                       simulation_time: float = 100,
-                       output_time_step: float = 50,
-                       resolution: Literal["high", "medium", "low"] = "medium",
-                       n_cores: int = 1) -> Task:
-        """Simulates the wind tunnel scenario asynchronously.
-
-        Args:
-            simulator: Simulator used to simulate the scenario.
-                Valid simulators: OpenFOAM.
-            object_path: Path to object inserted in the wind tunnel.
-            simulation_time: Simulation time (s).
-            output_time_step: Interval between simulation outputs (s).
-            n_cores: Number of cores to use for the simulation.
-            resolution: Level of detail for the simulation. It can be
-                "high", "medium" or "low".
-            resource_pool_id: Id of the resource pool to use for the simulation.
-            """
-
-        if object_path:
-            self.object_path = files.resolve_path(object_path)
->>>>>>> 7046d51f
-        else:
-            return WindTunnelSimulationOutput(output, simulation_time)
+        else:
+            return WindTunnelOutput(output, simulation_time)
 
     def get_commands(self):
         """Returns the commands for the simulation."""
