--- conflicted
+++ resolved
@@ -16,15 +16,9 @@
 from inductiva.utils.files import remove_files_with_tag
 from inductiva.fluids.scenarios._openfoam_post_processing import OpenFOAMSimulationOutput
 
-<<<<<<< HEAD
-SCENARIO_TEMPLATE_DIR = os.path.join(os.path.dirname(__file__), "..",
-                                     "templates", "wind_tunnel")
-OPENFOAM_TEMPLATE_INPUT_DIR = "openfoam"
-=======
 SCENARIO_TEMPLATE_DIR = os.path.join(TEMPLATES_PATH, "wind_tunnel")
 OPENFOAM_TEMPLATE_INPUT_DIR = "openfoam"
 
->>>>>>> b0270d50
 
 class WindTunnel(Scenario):
     """Physical scenario of a configurable wind tunnel simulation.
