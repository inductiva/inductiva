"""Visualization processing of WindTunnel scenario.

This class implements various visualization capabilities for
the WindTunnel scenario. Namely:
    - Pressure over object;
    - Cutting plane;
    - StreamLines.

Currently, we only support the OpenFOAM simulator.
"""
import os
from dataclasses import dataclass
from enum import Enum
from typing import Literal
import csv
import pathlib

import pyvista as pv

from inductiva.types import Path
from inductiva.utils.visualization import MeshData
from inductiva.utils import files


class WindTunnelOutput:
    """Post-Process WindTunnel simulation outputs.

    This class contains several methods to post-process the output 
    and visualize the results of a WindTunnel simulation.

    Current Support:
        OpenFOAM
    """

    def __init__(self, sim_output_path: Path):
        """Initializes a `WindTunnelSimulationOutput` object.

        Args:
            sim_output_path: Path to simulation output files.
<<<<<<< HEAD
            time_step: Time step where we read the data (s).
                This time step needs to be a multiple of the
                output time step of the simulation.
=======
>>>>>>> d5ba8370
        """

        self.sim_output_path = sim_output_path

<<<<<<< HEAD
    def get_object_data(self):
        """Get aerodynamics measumerents at the object inside the WindTunnel.
=======
    def get_mesh_at_time(self, simulation_time):  # pylint: disable=unused-argument
        """Get domain and object mesh info after WindTunnel simulation.
>>>>>>> d5ba8370

        Current Support - OpenFOAM

        Args:
            simulation_time: Time value to obtain simulation mesh.

        """

        # The OpenFOAM data reader from PyVista requires that a file named
        # "foam.foam" exists in the simulation output directory.
        # Create this file if it does not exist.
        foam_file_path = os.path.join(self.sim_output_path, "foam.foam")
        pathlib.Path(foam_file_path).touch(exist_ok=True)

        reader = pv.OpenFOAMReader(foam_file_path)
        reader.set_active_time_value(simulation_time)

        full_mesh = reader.read()
        domain_mesh = full_mesh["internalMesh"]
        object_mesh = full_mesh["boundary"]["object"]

        return domain_mesh, object_mesh

    def get_object_physical_field(self,
                                  physical_field: str = "pressure",
                                  simulation_time: float = 50,
                                  save_path: Path = None):
        """Get a physical scalar field over mesh points.

        Args:
            simulation_time: Time value to obtain simulation mesh.

        Args:
            physical_property: Physical property to be read.
        Returns:
            A MeshData object that allow to manipulate the data over a mesh
            and to render it.
        """

        _, object_mesh = self.get_mesh_at_time(simulation_time)

        field_notation = OpenFOAMPhysicalField[physical_field.upper()].value
        physical_field = MeshData(object_mesh, field_notation)

        if save_path is not None:
            save_path = files.resolve_path(save_path)
            physical_field.mesh.save(save_path)

        return physical_field

    def get_streamlines(self,
<<<<<<< HEAD
                        physical_property: Literal["pressure",
                                                   "velocity"] = "pressure"):
        """Get streamlines over the object in the WindTunnel.
        
        Args:
            physical_property: Physical property to be read.
        Returns:
            A MeshData object with the streamlines that represent the flow.
=======
                        simulation_time: float = 50,
                        max_time: float = 100,
                        n_points: int = 100,
                        initial_step_length: float = 1,
                        source_radius: float = 0.7,
                        save_path: Path = None):
        """Get streamlines through the fluid/domain in the WindTunnel.
        
        The streamlines are obtained by seeding a set of points
        at the inlet of the WindTunnel.

        Args:
            simulation_time: Time value to obtain simulation mesh.
            max_time: Time used for integration of the streamlines.
                Not related with simulation time.
            n_points: Number of points to seed.
            initial_step_length: Initial step length for the streamlines.
            source_radius: Radius of the source of the streamlines.
            save_path: Path to save the streamlines. 
                Types of files permitted: .vtk, .ply, .stl
>>>>>>> d5ba8370
        """

        mesh, _ = self.get_mesh_at_time(simulation_time)

        inlet_position = (mesh.bounds[0], 0, 1)

        streamlines_mesh = mesh.streamlines(
            max_time=max_time,
            n_points=n_points,
            initial_step_length=initial_step_length,
            source_radius=source_radius,
            source_center=inlet_position)

        if save_path is not None:
            save_path = files.resolve_path(save_path)
            streamlines_mesh.save(save_path)

<<<<<<< HEAD
    def get_flow_plane(self,
                       physical_property: Literal["pressure",
                                                  "velocity"] = "pressure"):
        """Get flow properties in a plane of the domain in WindTunnel.
        
        Args:
            physical_property: Physical property to be read.
        Returns:
            A MeshData object with aerodynamic measurements over a plane."""
=======
        return Streamlines(streamlines_mesh)
>>>>>>> d5ba8370

    def get_flow_slice(self,
                       simulation_time: float = 50,
                       plane: Literal["xy", "xz", "yz"] = "xz",
                       origin: tuple = (0, 0, 0),
                       save_path: Path = None):
        """Get flow properties in a slice of the domain in WindTunnel.
        
        Args:
            simulation_time: Time value to obtain simulation mesh.
            plane: Orientation of the plane to slice the domain.
            origin: Origin of the plane.
            save_path: Path to save the flow slice. 
                Types of files permitted: .vtk, .ply, .stl
        """

        mesh, _ = self.get_mesh_at_time(simulation_time)

        if plane == "xy":
            normal = (0, 0, 1)
        elif plane == "yz":
            normal = (1, 0, 0)
        elif plane == "xz":
            normal = (0, 1, 0)
        else:
            raise ValueError("Invalid view.")

        flow_slice = mesh.slice(normal=normal, origin=origin)

        if save_path is not None:
            save_path = files.resolve_path(save_path)
            flow_slice.save(save_path)

        return FlowSlice(flow_slice)

    def get_force_coefficients(self,
                               simulation_time: float = 50,
                               save_path: Path = None):
        """Get the force coefficients of the object in the WindTunnel.
        
        The force coefficients are provided in a .dat file during the
        simulation run-time. This file contains 8 lines that are provide
        the general input information. In this function, we read the file,
        ignore the first 8 lines and read the force coefficients for the 
        simulation_time chosen.

        Args:
            simulation_time: Time value to obtain simulation mesh.
            save_path: Path to save the force coefficients in a .csv file.
        """

        num_header_lines = 8
        force_coefficients_path = os.path.join(self.sim_output_path,
                                               "postProcessing", "forceCoeffs1",
                                               "0", "forceCoeffs.dat")
        force_coefficients = []

        with open(force_coefficients_path, "r",
                  encoding="utf-8") as forces_file:
            for index, line in enumerate(forces_file.readlines()):
                # Pick the line 8 of the file:
                # [#, Time, Cm, Cd, Cl, Cl(f), Cl(r)] and remove the # column
                if index == num_header_lines:
                    force_coefficients.append(line.split()[1:])
                # Add the force coefficients for the simulation time chosen
                elif index == num_header_lines + simulation_time + 1:
                    force_coefficients.append(line.split())

        if save_path:
            with open(save_path, "w", encoding="utf-8") as csv_file:
                csv_writer = csv.writer(csv_file)
                csv_writer.writerows(force_coefficients)

        return force_coefficients

<<<<<<< HEAD
    def render_flow(self,
                    flow_property_mesh,
                    physical_property: Literal["pressure",
                                               "velocity"] = "pressure",
                    virtual_display: bool = True,
                    background_color: str = "black",
                    flow_cmap: str = "viridis",
                    object_color: str = "white",
                    save_path: Path = None):
        """Render flow property over the object in the WindTunnel.
        
        Args:
            flow_property_mesh: MeshData object with the flow property.
            physical_property: Physical property to be read.
            virtual_display: Uses a virtual display to render the plot.
                Essential, to render in a remote server.
            background_color: Background color of the plot.
            flow_cmap: Colormap for the flow property.
            object_color: Color of the object.
            save_path: Path to save the plot. If None, the
                plot is not saved.
        """
=======

@dataclass
class OpenFOAMPhysicalField(Enum):
    """Defines the notation used for physical field in OpenFOAM."""
    PRESSURE = "p"
    VELOCITY = "U"


class FlowSlice:
    """Render flow field in a plane of the domain in WindTunnel."""

    def __init__(self, flow_slice):
        self.mesh = flow_slice

    def render_frame(self,
                     object_mesh: pv.PolyData = None,
                     physical_field: Literal["pressure",
                                             "velocity"] = "pressure",
                     off_screen: bool = False,
                     virtual_display: bool = False,
                     background_color: str = "black",
                     flow_cmap: str = "viridis",
                     object_color: str = "white",
                     save_path: Path = None):
        """Render flow property over the object in the WindTunnel."""

>>>>>>> d5ba8370
        if save_path is not None:
            save_path = files.resolve_path(save_path)

        if virtual_display:
            pv.start_xvfb()

        plotter = pv.Plotter(off_screen=off_screen)
        plotter.background_color = background_color

        center = self.mesh.center
        normal = -self.mesh.compute_normals()["Normals"].mean(axis=0)
        plotter.camera.position = center + normal
        plotter.camera.focal_point = center
        plotter.camera.zoom(1.2)

        # Obtain notation for the physical field for the simulator.
        field_notation = OpenFOAMPhysicalField[physical_field.upper()].value

        if object_mesh:
            plotter.add_mesh(object_mesh, color=object_color)
        plotter.add_mesh(self.mesh, scalars=field_notation, cmap=flow_cmap)
        plotter.reset_camera(bounds=self.mesh.bounds)
        plotter.show(screenshot=save_path)
        plotter.close()


class Streamlines:
    """Class to render streamlines over the object in the WindTunnel."""

    def __init__(self, streamlines):
        self.mesh = streamlines

<<<<<<< HEAD
@dataclass
class OpenFOAMPhysicalProperty(Enum):
    """Notation for physical properties in OpenFOAM."""
    PRESSURE = "p"
    VELOCITY = "U"
=======
    def render_frame(self,
                     object_mesh: pv.PolyData = None,
                     physical_field: Literal["pressure",
                                             "velocity"] = "pressure",
                     off_screen: bool = False,
                     virtual_display: bool = False,
                     background_color: str = "black",
                     flow_cmap: str = "viridis",
                     view: Literal["isometric", "front", "rear", "top",
                                   "side"] = "isometric",
                     object_color: str = "white",
                     save_path: Path = None):
        """Render streamlines over the object in the WindTunnel."""

        if save_path is not None:
            save_path = files.resolve_path(save_path)

        if virtual_display:
            pv.start_xvfb()

        plotter = pv.Plotter(off_screen=off_screen)
        plotter.background_color = background_color

        # Set camera position for a nice view.
        if view == "isometric":
            plotter.view_vector([-1, -2, 1], viewup=[0.31, 0.90, 0.29])
        elif view == "front":
            plotter.view_yz(negative=True)
        elif view == "rear":
            plotter.view_yz()
        elif view == "top":
            plotter.view_xy()
        elif view == "side":
            plotter.view_xz()
        else:
            raise ValueError("Invalid view.")

        # Obtain notation for the physical field for the simulator.
        field_notation = OpenFOAMPhysicalField[physical_field.upper()].value

        plotter.add_mesh(self.mesh.tube(radius=0.01),
                         scalars=field_notation,
                         cmap=flow_cmap)
        if object_mesh:
            plotter.add_mesh(object_mesh, color=object_color)
        # Slide along the vectord defined from camera position to focal point,
        # until all of the meshes are visible.
        plotter.reset_camera(bounds=self.mesh.bounds, render=False)
        plotter.show(screenshot=save_path)
        plotter.close()
>>>>>>> d5ba8370
<|MERGE_RESOLUTION|>--- conflicted
+++ resolved
@@ -37,23 +37,12 @@
 
         Args:
             sim_output_path: Path to simulation output files.
-<<<<<<< HEAD
-            time_step: Time step where we read the data (s).
-                This time step needs to be a multiple of the
-                output time step of the simulation.
-=======
->>>>>>> d5ba8370
         """
 
         self.sim_output_path = sim_output_path
 
-<<<<<<< HEAD
-    def get_object_data(self):
-        """Get aerodynamics measumerents at the object inside the WindTunnel.
-=======
     def get_mesh_at_time(self, simulation_time):  # pylint: disable=unused-argument
         """Get domain and object mesh info after WindTunnel simulation.
->>>>>>> d5ba8370
 
         Current Support - OpenFOAM
 
@@ -105,16 +94,6 @@
         return physical_field
 
     def get_streamlines(self,
-<<<<<<< HEAD
-                        physical_property: Literal["pressure",
-                                                   "velocity"] = "pressure"):
-        """Get streamlines over the object in the WindTunnel.
-        
-        Args:
-            physical_property: Physical property to be read.
-        Returns:
-            A MeshData object with the streamlines that represent the flow.
-=======
                         simulation_time: float = 50,
                         max_time: float = 100,
                         n_points: int = 100,
@@ -135,7 +114,6 @@
             source_radius: Radius of the source of the streamlines.
             save_path: Path to save the streamlines. 
                 Types of files permitted: .vtk, .ply, .stl
->>>>>>> d5ba8370
         """
 
         mesh, _ = self.get_mesh_at_time(simulation_time)
@@ -153,19 +131,7 @@
             save_path = files.resolve_path(save_path)
             streamlines_mesh.save(save_path)
 
-<<<<<<< HEAD
-    def get_flow_plane(self,
-                       physical_property: Literal["pressure",
-                                                  "velocity"] = "pressure"):
-        """Get flow properties in a plane of the domain in WindTunnel.
-        
-        Args:
-            physical_property: Physical property to be read.
-        Returns:
-            A MeshData object with aerodynamic measurements over a plane."""
-=======
         return Streamlines(streamlines_mesh)
->>>>>>> d5ba8370
 
     def get_flow_slice(self,
                        simulation_time: float = 50,
@@ -241,30 +207,6 @@
 
         return force_coefficients
 
-<<<<<<< HEAD
-    def render_flow(self,
-                    flow_property_mesh,
-                    physical_property: Literal["pressure",
-                                               "velocity"] = "pressure",
-                    virtual_display: bool = True,
-                    background_color: str = "black",
-                    flow_cmap: str = "viridis",
-                    object_color: str = "white",
-                    save_path: Path = None):
-        """Render flow property over the object in the WindTunnel.
-        
-        Args:
-            flow_property_mesh: MeshData object with the flow property.
-            physical_property: Physical property to be read.
-            virtual_display: Uses a virtual display to render the plot.
-                Essential, to render in a remote server.
-            background_color: Background color of the plot.
-            flow_cmap: Colormap for the flow property.
-            object_color: Color of the object.
-            save_path: Path to save the plot. If None, the
-                plot is not saved.
-        """
-=======
 
 @dataclass
 class OpenFOAMPhysicalField(Enum):
@@ -291,7 +233,6 @@
                      save_path: Path = None):
         """Render flow property over the object in the WindTunnel."""
 
->>>>>>> d5ba8370
         if save_path is not None:
             save_path = files.resolve_path(save_path)
 
@@ -324,13 +265,6 @@
     def __init__(self, streamlines):
         self.mesh = streamlines
 
-<<<<<<< HEAD
-@dataclass
-class OpenFOAMPhysicalProperty(Enum):
-    """Notation for physical properties in OpenFOAM."""
-    PRESSURE = "p"
-    VELOCITY = "U"
-=======
     def render_frame(self,
                      object_mesh: pv.PolyData = None,
                      physical_field: Literal["pressure",
@@ -380,5 +314,4 @@
         # until all of the meshes are visible.
         plotter.reset_camera(bounds=self.mesh.bounds, render=False)
         plotter.show(screenshot=save_path)
-        plotter.close()
->>>>>>> d5ba8370
+        plotter.close()