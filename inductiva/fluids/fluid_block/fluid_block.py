"""Describes the physical scenarios and runs its simulation via API."""

from functools import singledispatchmethod
import os
from typing import List, Optional
import shutil

from inductiva import tasks, resources, fluids, scenarios, simulators, utils

SCENARIO_TEMPLATE_DIR = os.path.join(utils.templates.TEMPLATES_PATH,
                                     "fluid_block")
SPLISHPLASH_TEMPLATE_INPUT_DIR = "splishsplash"
DUALSPHYSICS_TEMPLATE_INPUT_DIR = "dualsphysics"


class FluidBlock(scenarios.Scenario):
    """Fluid block scenario.

    This is a simulation scenario for a fluid block moving in a cubic tank under
    the action of gravity. The tank is a cube of dimensions 1 x 1 x 1 m. The
    fluid block is also cubic, but has configurable dimensions and initial
    position and velocity. The fluid properties such as density and kinematic
    viscosity are also configurable.

    Schematic representation of the simulation scenario:
    _________________________________
    |                               |  tank
    |         ___________           |
    |         |         |           |
    |         |  fluid  |  ->       |
    |         |  block  |  initial  |
    |         |_________|  velocity |
    |                               |
    |                               |
    |_______________________________|

    The scenario can be simulated with SPlisHSPlasH and DualSPHysics.
    """

    valid_simulators = [simulators.SplishSplash, simulators.DualSPHysics]

    def __init__(self,
                 density: float,
                 kinematic_viscosity: float,
                 dimensions: List[float],
                 position: Optional[List[float]] = None,
                 initial_velocity: Optional[List[float]] = None):
        """Initializes the fluid block scenario.

        Args:
            density: The density of the fluid in kg/m^3. Valid
                range is [400, 2000] Kg/m3.
            kinematic_viscosity: The kinematic viscosity of the fluid, in m^2/s.
                Reference value for water is 1e-6 m^2/s.
            dimensions: The fluid block dimensions (in x, y, z), in meters.
            position: The position of the fluid block in the tank (in x, y, z),
              in meters.
            initial_velocity: The initial velocity of the fluid block (in x, y,
              z), in m/s.
        """

        if not 400 <= density <= 2000:
            raise ValueError("`density` must be in range [400, 2000] Kg/m3.")

        self.params["fluid"] = fluids.FluidType(
            density=density, kinematic_viscosity=kinematic_viscosity)

        if len(dimensions) != 3:
            raise ValueError("`fluid_dimensions` must have 3 values.")
        self.params["fluid_dimensions"] = dimensions

        if position is None:
            position = [0, 0, 0]
        self.params["fluid_position"] = position

        if initial_velocity is None:
            initial_velocity = [0, 0, 0]
        self.params["initial_velocity"] = initial_velocity

    def simulate(
        self,
        simulator: simulators.Simulator = simulators.DualSPHysics(),
        machine_group: Optional[resources.MachineGroup] = None,
        storage_dir: Optional[str] = "",
        particle_radius: float = 0.02,
        simulation_time: float = 1,
        adaptive_time_step: bool = True,
        particle_sorting: bool = True,
        time_step: float = 0.001,
        output_export_rate: float = 60,
    ) -> tasks.Task:
        """Simulates the scenario.

        Args:
            simulator: The simulator to use for the simulation. Supported
              simulators are: SPlisHSPlasH, DualSPHysics.
            machine_group: The machine group to use for the simulation.
            particle_radius: Radius of the fluid particles, in meters.
              Determines the resolution of the simulation. Lower values result
              in higher resolution and longer simulation times.
            simulation_time: The simulation time, in seconds.
            adaptive_time_step: Whether to use adaptive time stepping.
            particle_sorting: Whether to use particle sorting.
            time_step: Time step, in seconds.
<<<<<<< HEAD
            output_export_rate: Rate to export outputs per second.
=======
            output_time_step: Time step between outputs, in seconds.
            storage_dir: The parent directory where the simulation
            results will be stored.

>>>>>>> 44813a5d
        """
        simulator.override_api_method_prefix("fluid_block")

        self.params["particle_radius"] = particle_radius
        self.params["simulation_time"] = simulation_time
        self.params["adaptive_time_step"] = adaptive_time_step
        self.params["particle_sorting"] = particle_sorting
        self.params["time_step"] = time_step
        self.params["output_export_rate"] = output_export_rate

        task = super().simulate(
            simulator=simulator,
            machine_group=machine_group,
            storage_dir=storage_dir,
            sim_config_filename=self.get_config_filename(simulator))

        return task

    @singledispatchmethod
    def get_config_filename(self, simulator: simulators.Simulator):
        pass

    @singledispatchmethod
    def config_params(self, simulator: simulators.Simulator, input_dir):
        pass

    @singledispatchmethod
    def add_extra_input_files(self, simulator: simulators.Simulator, input_dir):
        pass


@FluidBlock.get_config_filename.register
def _(cls, simulator: simulators.SplishSplash):  # pylint: disable=unused-argument
    """Returns the configuration filename for SPlisHSPlasH."""
    return "fluid_block.json"


@FluidBlock.config_params.register
def _(self, simulator: simulators.SplishSplash, input_dir):  # pylint: disable=unused-argument
    """Creates SPlisHSPlasH simulation input files."""

    self.template_files_dir = os.path.join(SCENARIO_TEMPLATE_DIR,
                                           SPLISHPLASH_TEMPLATE_INPUT_DIR)

    # Generate the simulation configuration file.
    fluid_margin = 2 * self.params["particle_radius"]

    self.params.update({
        "fluid_position": [
            position + fluid_margin
            for position in self.params["fluid_position"]
        ],
        "fluid_dimensions": [
            dimension - 2 * fluid_margin
            for dimension in self.params["fluid_dimensions"]
        ]
    })


@FluidBlock.add_extra_input_files.register
def _(self, simulator: simulators.SplishSplash, input_dir):  # pylint: disable=unused-argument
    """Add unit box mesh file to input directory."""

    unit_box_file_path = os.path.join(self.template_files_dir, "unit_box.obj")
    shutil.copy(unit_box_file_path, input_dir)


@FluidBlock.get_config_filename.register
def _(cls, simulator: simulators.DualSPHysics):  # pylint: disable=unused-argument
    """Returns the configuration filename for DualSPHysics."""
    return "fluid_block.xml"


@FluidBlock.config_params.register
def _(self, simulator: simulators.DualSPHysics, input_dir):  # pylint: disable=unused-argument
    """Creates DualSPHysics simulation input files."""

    self.template_files_dir = os.path.join(SCENARIO_TEMPLATE_DIR,
                                           DUALSPHYSICS_TEMPLATE_INPUT_DIR)

    self.params["particle_distance"] = 2 * self.params["particle_radius"]<|MERGE_RESOLUTION|>--- conflicted
+++ resolved
@@ -102,14 +102,10 @@
             adaptive_time_step: Whether to use adaptive time stepping.
             particle_sorting: Whether to use particle sorting.
             time_step: Time step, in seconds.
-<<<<<<< HEAD
             output_export_rate: Rate to export outputs per second.
-=======
-            output_time_step: Time step between outputs, in seconds.
             storage_dir: The parent directory where the simulation
             results will be stored.
 
->>>>>>> 44813a5d
         """
         simulator.override_api_method_prefix("fluid_block")
 
