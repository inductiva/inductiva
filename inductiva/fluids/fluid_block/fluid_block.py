--- conflicted
+++ resolved
@@ -66,16 +66,11 @@
               z), in m/s.
         """
 
-<<<<<<< HEAD
-        self.fluid = fluids.FluidType(density=density,
-                                      kinematic_viscosity=kinematic_viscosity)
-=======
         if not 400 <= density <= 2000:
             raise ValueError("`density` must be in range [400, 2000] Kg/m3.")
 
         self.fluid = FluidType(density=density,
                                kinematic_viscosity=kinematic_viscosity)
->>>>>>> 886b0488
 
         if len(dimensions) != 3:
             raise ValueError("`fluid_dimensions` must have 3 values.")
