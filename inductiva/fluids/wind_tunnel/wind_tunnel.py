"""Wind tunnel scenario to run an object over an air flow."""

from dataclasses import dataclass
import enum
from functools import singledispatchmethod
import os
import shutil
from typing import Optional, List, Literal

from absl import logging
import numpy as np

from inductiva import tasks, resources, types, simulators, scenarios, utils

SCENARIO_TEMPLATE_DIR = os.path.join(utils.templates.TEMPLATES_PATH,
                                     "wind_tunnel")
OPENFOAM_TEMPLATE_INPUT_DIR = "openfoam"
FILES_SUBDIR = "files"
COMMANDS_FILE_NAME = "commands.json"


@dataclass
class MeshResolution(enum.Enum):
    """Sets particle radius according to resolution."""
    HIGH = [5, 6]
    MEDIUM = [4, 5]
    LOW = [3, 4]
    VERY_LOW = [2, 3]


class WindTunnel(scenarios.Scenario):
    """Physical scenario of a configurable wind tunnel simulation.

    A wind tunnel is a tool used in aerodynamic research to study the
    effects of air moving past solid objects. Here, the tunnel consists
    of a box object in 3D space (x, y, z) space, where air flows in the
    positive x-direction with a certain velocity.

    An arbitrary object is placed within the tunnel, sucht that air flows
    around it, as illustrated in the schematic below:
    |--------------------------------|
    |->          _____               |
    |->        _/     |              |
    |->_______|_o___O_|______________|

    This scenario solves steady-state continuity and momentum equations
    (time-independent) with incompressible flow.
    The simulation solves the time-independent equations for several
    time steps, based on the state of the previous one. The end goal is
    to determine the steady-state of the system, i.e., where the flow
    does not change in time anymore.

    Currently, the following variables are fixed:
    - The fluid being inject is air.
    - The flow is incompressible (this restricts the max air velocity).
    - Air only flows in the positive x-direction.
    - Some post-processing of the data occurs at run-time: streamlines,
    pressure_field, cutting planes and force coefficients.
    """

    valid_simulators = [simulators.OpenFOAM]

    def __init__(self,
                 flow_velocity: List[float] = None,
                 domain: Optional[dict] = None):
        """Initializes the `WindTunnel` conditions.

        Args:
            flow_velocity (List): Velocity of the air flow (m/s).
                The maximum velocity magnitude allowed is 100 m/s
            domain (dict): List containing the lower and upper boundary of
                the wind tunnel in each (x, y, z) direction (m). It is the
                natural description with the default OpenFOAM simulator.
        """
        if flow_velocity is None:
            logging.info("Using a default flow velocity: [30, 0, 0].")
            self.flow_velocity = [30, 0, 0]
        elif len(flow_velocity) != 3:
            raise ValueError("`flow_velocity` must have 3 values.")
        elif np.linalg.norm(np.array(flow_velocity)) > 100:
            raise ValueError("The `flow_velocity` magnitude is too high,"
                             " it must be less than 100 m/s.")
        else:
            self.flow_velocity = flow_velocity

        if domain is None:
            logging.info("Using a default domain: `{\"x\":"
                         "[-5, 15], \"y\": [-4, 4], \"z\": [0, 8]}`.")
            self.domain = {"x": [-5, 15], "y": [-4, 4], "z": [0, 8]}
        elif not isinstance(domain, dict):
            raise ValueError(
                "`domain` must be a dictionary of the type `{\"x\":"
                "[-5, 15], \"y\": [-4, 4], \"z\": [0, 8]}`.")
        else:
            self.domain = domain

<<<<<<< HEAD
    def simulate(
            self,
            simulator: simulators.Simulator = simulators.OpenFOAM(),
            machine_group: Optional[resources.MachineGroup] = None,
            object_path: Optional[types.Path] = None,
            num_iterations: float = 100,
            resolution: Literal["high", "medium",
                                "low"] = "medium") -> tasks.Task:
=======
    def simulate(self,
                 simulator: simulators.Simulator = simulators.OpenFOAM(),
                 machine_group: Optional[resources.MachineGroup] = None,
                 run_async: bool = False,
                 storage_dir: Optional[str] = "",
                 object_path: Optional[types.Path] = None,
                 num_iterations: float = 100,
                 resolution: Literal["high", "medium", "low"] = "medium",
                 n_cores: int = 2) -> tasks.Task:
>>>>>>> 08598654
        """Simulates the wind tunnel scenario synchronously.

        Args:
            simulator: Simulator used to simulate the scenario.
                Valid simulators: OpenFOAM.
            object_path: Path to object inserted in the wind tunnel.
            num_iterations: Number of iterations of the simulator.
            resolution: Level of detail of the mesh used for the simulation.
                Options: "high", "medium" or "low".
            machine_group: The machine group to use for the simulation.
            run_async: Whether to run the simulation asynchronously.
            storage_dir: The parent directory where simulation 
            results will be stored.
        """
        simulator.override_api_method_prefix("wind_tunnel")

        if object_path is None:
            raise ValueError("WindTunnel is empty. Object path not specified.")

        self.object_path = utils.files.resolve_path(object_path)
        self.num_iterations = num_iterations
        self.resolution = MeshResolution[resolution.upper()].value

        commands = self.get_commands()

        task = super().simulate(simulator,
                                machine_group=machine_group,
<<<<<<< HEAD
=======
                                run_async=run_async,
                                storage_dir=storage_dir,
                                n_cores=n_cores,
>>>>>>> 08598654
                                commands=commands)

        return task

    def get_commands(self):
        """Returns the commands for the simulation."""

        commands_file_path = os.path.join(SCENARIO_TEMPLATE_DIR,
                                          OPENFOAM_TEMPLATE_INPUT_DIR,
                                          COMMANDS_FILE_NAME)

        commands = self.read_commands_from_file(commands_file_path)

        return commands

    @singledispatchmethod
    def create_input_files(self, simulator: simulators.Simulator):
        pass


@WindTunnel.create_input_files.register
def _(self, simulator: simulators.OpenFOAM, input_dir):  # pylint: disable=unused-argument
    """Creates OpenFOAM simulation input files."""

    # The WindTunnel with OpenFOAM requires changing multiple files
    template_files_dir = os.path.join(SCENARIO_TEMPLATE_DIR,
                                      OPENFOAM_TEMPLATE_INPUT_DIR, FILES_SUBDIR)

    # Copy all files from the template dir to the input directory
    shutil.copytree(template_files_dir,
                    input_dir,
                    dirs_exist_ok=True,
                    symlinks=True)

    utils.templates.batch_replace_params(
        templates_dir=input_dir,
        template_filenames=[
            os.path.join("0", "include",
                         "initialConditions_template.openfoam.jinja"),
            os.path.join("system", "controlDict_template.openfoam.jinja"),
            os.path.join("system", "blockMeshDict_template.openfoam.jinja"),
            os.path.join("system", "snappyHexMeshDict_template.openfoam.jinja")
        ],
        params={
            "flow_velocity": self.flow_velocity,
            "num_iterations": self.num_iterations,
            "domain": self.domain,
            "resolution": self.resolution,
        },
        output_filename_paths=[
            os.path.join(input_dir, "0", "include", "initialConditions"),
            os.path.join(input_dir, "system", "controlDict"),
            os.path.join(input_dir, "system", "blockMeshDict"),
            os.path.join(input_dir, "system", "snappyHexMeshDict")
        ],
        remove_templates=True,
    )

    # Add object path to its respective place
    object_dir = os.path.join(input_dir, "constant", "triSurface")
    os.mkdir(object_dir)
    shutil.copy(self.object_path, os.path.join(object_dir, "object.obj"))<|MERGE_RESOLUTION|>--- conflicted
+++ resolved
@@ -94,26 +94,15 @@
         else:
             self.domain = domain
 
-<<<<<<< HEAD
     def simulate(
             self,
             simulator: simulators.Simulator = simulators.OpenFOAM(),
             machine_group: Optional[resources.MachineGroup] = None,
             object_path: Optional[types.Path] = None,
             num_iterations: float = 100,
+            storage_dir: Optional[str] = "",
             resolution: Literal["high", "medium",
                                 "low"] = "medium") -> tasks.Task:
-=======
-    def simulate(self,
-                 simulator: simulators.Simulator = simulators.OpenFOAM(),
-                 machine_group: Optional[resources.MachineGroup] = None,
-                 run_async: bool = False,
-                 storage_dir: Optional[str] = "",
-                 object_path: Optional[types.Path] = None,
-                 num_iterations: float = 100,
-                 resolution: Literal["high", "medium", "low"] = "medium",
-                 n_cores: int = 2) -> tasks.Task:
->>>>>>> 08598654
         """Simulates the wind tunnel scenario synchronously.
 
         Args:
@@ -124,8 +113,7 @@
             resolution: Level of detail of the mesh used for the simulation.
                 Options: "high", "medium" or "low".
             machine_group: The machine group to use for the simulation.
-            run_async: Whether to run the simulation asynchronously.
-            storage_dir: The parent directory where simulation 
+            storage_dir: The parent directory where simulation
             results will be stored.
         """
         simulator.override_api_method_prefix("wind_tunnel")
@@ -141,12 +129,7 @@
 
         task = super().simulate(simulator,
                                 machine_group=machine_group,
-<<<<<<< HEAD
-=======
-                                run_async=run_async,
                                 storage_dir=storage_dir,
-                                n_cores=n_cores,
->>>>>>> 08598654
                                 commands=commands)
 
         return task
