# Wind Tunnel Scenario

This scenario models the aerodynamics of an object inside a virtual wind tunnel for a given airflow velocity. Air is injected through one side of the wind tunnel and exits through an outlet on the opposite side. The air flow within the tunnel is modified according to the structure of the object. The system is modelled with the steady-state equations for incompressible flow and the $k-\epsilon$ turbulence models. The simulation is currently performed with the OpenFOAM simulator.

To initialize the scenario, the user can define the following parameters:
- `domain`: Dimensions of the wind tunnel in meters, e.g. `{"x": [-5, 15], "y": [-5, 5], "z": [0, 8]}`.
- `flow_velocity`: Airflow velocity in m/s, e.g. `[30, 0, 0]`. Notice that the airflow is injected from the negative x-direction.

Now, the user is ready to simulate the steady state. Here, the user chooses the object to be inserted inside the wind tunnel. This object is defined with a geometry file in [STL](https://en.wikipedia.org/wiki/STL_(file_format)) or [OBJ](https://en.wikipedia.org/wiki/Wavefront_.obj_file) format. Notice that, the required meshing step will automatically be made before starting the simulation. The meshing is done with the [snappyHexMesh tool](https://www.openfoam.com/documentation/user-guide/4-mesh-generation-and-conversion/4.4-mesh-generation-with-the-snappyhexmesh-utility) of OpenFOAM.

To test this scenario we make available one example, but users can use their own files, as long as it is in STL or OBJ format.

The simulation parameters available for the user to configure are:
- `num_iterations`: Set the maximum number of iterations for the iterative algorithm to converge.
- `resolution`: Controls the resolution of the meshing that is done prior to the simulation. The higher the resolution, the finer the meshing. Possibilities: "high", "medium", "low".

Moreover, the hardware and interaction are configured with the usual general parameters - `machine_group`, `run_async`, `n_cores`.
Launching a simulation returns a task object, which can be used to verify the status of the simulation, get the simulation outputs and access post-processing tools. See more in the [Tasks section](inductiva/tasks/README.md).


### Example:

To run this example you need an object of OBJ or STL format. See below how to fetch one that we have available in our Github repository.

Do not forget to insert your API Key (get one by filling this [form](https://docs.google.com/forms/d/e/1FAIpQLSflytIIwzaBE_ZzoRloVm3uTo1OQCH6Cqhw3bhFVnC61s7Wmw/viewform?usp=sf_link)).

```python
import inductiva

inductiva.api_key = "YOUR_API_KEY"

# Url to a test an object in Inductiva Github repository
vehicle_url = "https://raw.githubusercontent.com/inductiva/inductiva/main" \
              "/resources/vehicle.obj"
vehicle_path = inductiva.utils.files.download_from_url(vehicle_url)

# Initialize the scenario
scenario = inductiva.fluids.WindTunnel(
    flow_velocity=[30, 0, 0],
    domain={"x": [-5, 15], "y": [-5, 5], "z": [0, 8]})

# Run a simulation
task = scenario.simulate(
<<<<<<< HEAD
    object_path=vehicle_path,
    num_iterations=50, resolution="low",
    n_cores=2)
=======
    object_path=object_path,
    num_iterations=50, resolution="low")
>>>>>>> 14e33fc3

# Download the simulation output to your local machine.
output = task.get_output()
```

This last step is essential to download the simulation files into your local machine 
and apply the post-processing and visualizations to understand the aerodynamics of the object.

## Output and Post-Processing

The simulation output will contain several sub-directories with files that can be post-processed to extract relevant metrics, such as:
- Pressure field: Pressure field of the airflow over the object.
- Streamlines: Streamlines of the airflow over the domain and interacting with the object.
- Flow slice: Slice of the flow that represents the airflow over the domain and interacting with the object.
- Force coefficients: Force coefficients that represent the forces acting on the object. These are the drag and lift coefficients.

### Post-processing Tools

Since at times the output files can be large, the user can choose to get only some of the default outputs that are post-processed
remotely by just doing `output=task.get_output()` (e.g., pressure field, streamlines and flow_slice). Otherwise, the user can choose to get all the outputs with `output=task.get_output(all_files=True)` and post-process as he wishes locally. 

In any case, to obtain these metrics the user can use the following post-processing tools available through the `output` object:
- `get_output_mesh`: Returns a pyvista mesh of the airflow over the entire domain and data on the object.
- `get_object_pressure_field`: Returns a pyvista mesh with the pressure field of the airflow over the object.
- `get_streamlines`: Input parameters - `max_time`, `n_points`, `initial_step_length`, `source_radius`, `source_center`. Returns a pyvista mesh of the streamlines with pressure and velocity components of airflow over the domain.
- `get_flow_slice`: Input parameters - `plane`, `origin`. Returns a pyvista mesh of the flow slice with pressure and velocity components.
- `get_force_coefficients`: Returns the force coefficients that represent the forces acting on the object. These are the drag and lift coefficients.

For the pressure field, streamlines and flow slices there are easy-to-use visualizations, which have some configuration parameters. See the example below for the general overview of these parameters.

The next example fetches the default post-processed files and renders the respective visualizations. The last one, fetches the full simulation output, and with the same interface the user can configure the post-processing tools to extract the metrics he desires and render the visualizations.

### Example for default files:

```python
# Get the default files from WindTunnel simulation
output = task.get_output()

# Get a pressure_field mesh
pressure_field = output.get_object_pressure_field()

# Render
pressure_field.render()
```

<img src="/resources/media/openfoam/default_pressure_field.png" width="400" height="300" />

```python
# Get a mesh of the streamlines 
streamlines = output.get_streamlines()

# Render the streamlines
streamlines.render(physical_field="velocity",
                   flow_cmap="viridis",
                   view="isometric",
                   streamline_radius=0.1
                   save_path="default_streamlines.png")
```

<img src="/resources/media/openfoam/default_streamlines.png" width="400" height="300" />


```python
# Get a mesh of the flow slice
flow_slice = output.get_flow_slice(plane="xz")

# Render the pressure field over the slice
flow_slice.render(physical_field="pressure",
                  flow_cmap="viridis",
                  save_path="default_flow_slice.png")
```

<img src="/resources/media/openfoam/default_flow_slice.png" width="400" height="300" />

### Example for general Post-processing

```python
# Get all the WindTunnel simulation files
output = task.get_output(all_files=True)

# Get a pressure field mesh
pressure_field = output.get_object_pressure_field()

# Render
pressure_field.render(save_path="pressure_field.png")
```

<img src="/resources/media/openfoam/pressure_field.png" width="400" height="300" />

```python
# Get the streamlines mesh
streamlines = output.get_streamlines(max_time=200,
                                     n_points=200,
                                     initial_step_length=0.1,
                                     source_radius=0.5,
                                     source_center=[-3, 0, 1])

# Render the streamlines
streamlines.render(physical_field="pressure",
                   flow_cmap="viridis",
                   view="isometric",
                   streamline_radius=0.1,
                   save_path="streamlines.png")
```

<img src="/resources/media/openfoam/streamlines.png" width="400" height="300" />

```python

# Get the flow slice mesh
flow_slice = output.get_flow_slice(plane="xz",
                                   origin=(0,0,0))

# Render the velocity field over the flow slice.
flow_slice.render(physical_field="velocity",
                  flow_cmap="Blues",
                  save_path="flow_slice.png")
```

<img src="/resources/media/openfoam/flow_slice.png" width="400" height="300" />

**Remark: ** For those running on Google Colab or a headless server, further extra dependencies are required. Install them with 

```
!apt install libgl1-mesa-glx xvfb
```

Moreover, change the parameter `virtual_display` in the render method to `True`, and pass a path to save the result, like 

```python
streamlines.render(virtual_display=True, save_path="streamlines.png")
```<|MERGE_RESOLUTION|>--- conflicted
+++ resolved
@@ -41,14 +41,8 @@
 
 # Run a simulation
 task = scenario.simulate(
-<<<<<<< HEAD
     object_path=vehicle_path,
-    num_iterations=50, resolution="low",
-    n_cores=2)
-=======
-    object_path=object_path,
     num_iterations=50, resolution="low")
->>>>>>> 14e33fc3
 
 # Download the simulation output to your local machine.
 output = task.get_output()
