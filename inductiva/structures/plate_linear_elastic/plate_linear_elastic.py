# pylint: disable=unused-argument
"""Deformable plate scenario."""

import os
from typing import List, Optional

from functools import singledispatchmethod

from inductiva import resources, scenarios, simulators, structures, tasks, types

from . import mesh_utils
from . import bcs_utils
from . import geometry_utils

GEOMETRY_FILENAME = "geometry.json"
MESH_FILENAME = "mesh.msh"
BCS_FILENAME = "bcs.json"
MATERIAL_FILENAME = "material.json"


class DeformablePlate(scenarios.Scenario):
    """Plate linear elastic scenario.

    The plate linear elastic scenario is characterized by the plate, holes,
    boundary conditions, and material properties. The plate and holes together
    form the geometry, which is used to create the mesh for the simulation.
    """

    valid_simulators = [simulators.FEniCSx]

    def __init__(
        self,
        plate: structures.plates.RectangularPlate,
        holes_list: List[structures.holes.Hole],
        bcs_list: List[structures.bcs.BoundaryCondition],
        material: structures.materials.IsotropicLinearElasticMaterial,
    ):
        """Initializes the plate linear elastic scenario.

        Args:
            plate (RectangularPlate): The rectangular plate geometry.
            holes_list (List[Hole]): Holes in the plate.
            bcs_list (List[BoundaryCondition]): The boundary conditions applied
              to the plate.
            material (IsotropicLinearElasticMaterial): The material properties
              of the plate.
            geometry (GeometricCase): The plate with holes geometry.
            bcs_case (BoundaryConditionsCase): The boudnary coinditions for the
             palte with holes.
        """
        self.plate = plate
        self.holes_list = holes_list
        self.bcs_list = bcs_list
        self.material = material
        self.geometry = geometry_utils.GeometricCase(plate=self.plate,
                                                     holes_list=self.holes_list)
        self.bcs_case = bcs_utils.BoundaryConditionsCase(bcs_list=self.bcs_list)

<<<<<<< HEAD
    def simulate(
            self,
            simulator: Simulator = FEniCSx(),
            machine_group: Optional[resources.MachineGroup] = None
    ) -> tasks.Task:
=======
    def simulate(self,
                 simulator: simulators.Simulator = simulators.FEniCSx(),
                 machine_group: Optional[resources.MachineGroup] = None,
                 run_async: bool = False) -> tasks.Task:
>>>>>>> 4e97a7a1
        """Simulates the scenario.

        Args:
            simulator: The simulator to use for the simulation.
            machine_group: The machine group to use for the simulation.
            mesh_filename: Mesh filename.
            bcs_filename: Boundary conditions filename.
            material_filename: Material filename.
        """
        simulator.override_api_method_prefix("deformable_plate")
        task = super().simulate(simulator,
                                machine_group=machine_group,
                                mesh_filename=MESH_FILENAME,
                                bcs_filename=BCS_FILENAME,
                                material_filename=MATERIAL_FILENAME)
        return task

    @singledispatchmethod
    def create_input_files(self, simulator: simulators.Simulator):
        pass


@DeformablePlate.create_input_files.register
def _(self,
      simulator: simulators.FEniCSx,
      input_dir: types.Path) -> None:
    """Creates FEniCSx simulation input files."""

    # Geometry file
    geometry_path = os.path.join(input_dir, GEOMETRY_FILENAME)
    self.geometry.write_to_json(geometry_path)

    # Mesh file
    mesh = mesh_utils.GmshMesh(self.geometry)
    mesh_path = os.path.join(input_dir, MESH_FILENAME)
    mesh.write_to_msh(mesh_path)

    # BCs file
    bcs_path = os.path.join(input_dir, BCS_FILENAME)
    self.bcs_case.write_to_json(bcs_path)

    # Material file
    material_path = os.path.join(input_dir, MATERIAL_FILENAME)
    self.material.write_to_json(material_path)<|MERGE_RESOLUTION|>--- conflicted
+++ resolved
@@ -56,18 +56,11 @@
                                                      holes_list=self.holes_list)
         self.bcs_case = bcs_utils.BoundaryConditionsCase(bcs_list=self.bcs_list)
 
-<<<<<<< HEAD
     def simulate(
             self,
             simulator: Simulator = FEniCSx(),
             machine_group: Optional[resources.MachineGroup] = None
     ) -> tasks.Task:
-=======
-    def simulate(self,
-                 simulator: simulators.Simulator = simulators.FEniCSx(),
-                 machine_group: Optional[resources.MachineGroup] = None,
-                 run_async: bool = False) -> tasks.Task:
->>>>>>> 4e97a7a1
         """Simulates the scenario.
 
         Args:
