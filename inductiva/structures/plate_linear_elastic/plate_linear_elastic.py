# pylint: disable=unused-argument
"""Deformable plate scenario."""

import os
from typing import List, Optional

from functools import singledispatchmethod

from inductiva import resources, scenarios, simulators, structures, tasks, types

from . import bcs_utils
from . import geometry_utils

GEOMETRY_FILENAME = "geometry.json"
BCS_FILENAME = "bcs.json"
MATERIAL_FILENAME = "material.json"


class DeformablePlate(scenarios.Scenario):
    """Plate linear elastic scenario.

    The plate linear elastic scenario is characterized by the plate, holes,
    boundary conditions, and material properties. The plate and holes together
    form the geometry, which is used to create the mesh for the simulation.
    """

    valid_simulators = [simulators.FEniCSx]

    def __init__(self, plate: structures.plates.RectangularPlate,
                 holes_list: List[structures.holes.Hole],
                 bcs_list: List[structures.bcs.BoundaryCondition],
                 material: structures.materials.IsotropicLinearElasticMaterial):
        """Initializes the plate linear elastic scenario.

        Args:
            plate (RectangularPlate): The rectangular plate geometry.
            holes_list (List[Hole]): Holes in the plate.
            bcs_list (List[BoundaryCondition]): The boundary conditions applied
              to the plate.
            material (IsotropicLinearElasticMaterial): The material properties
              of the plate.
            geometry (GeometricCase): The plate with holes geometry.
            bcs_case (BoundaryConditionsCase): The boudnary coinditions for the
             palte with holes.
        """
        self.plate = plate
        self.holes_list = holes_list
        self.bcs_list = bcs_list
        self.material = material
        self.geometry = geometry_utils.GeometricCase(plate=self.plate,
                                                     holes_list=self.holes_list)
        self.bcs_case = bcs_utils.BoundaryConditionsCase(bcs_list=self.bcs_list)

<<<<<<< HEAD
    def simulate(
            self,
            simulator: Simulator = FEniCSx(),
            machine_group: Optional[resources.MachineGroup] = None
    ) -> tasks.Task:
=======
    def simulate(self,
                 simulator: simulators.Simulator = simulators.FEniCSx(),
                 machine_group: Optional[resources.MachineGroup] = None,
                 run_async: bool = False,
                 global_refinement_meshing_factor: float = 1.0,
                 local_refinement_meshing_factor: float = 0.0) -> tasks.Task:
>>>>>>> 045733ea
        """Simulates the scenario.

        Args:
            simulator: The simulator to use for the simulation.
            machine_group: The machine group to use for the simulation.
<<<<<<< HEAD
            mesh_filename: Mesh filename.
            bcs_filename: Boundary conditions filename.
            material_filename: Material filename.
        """
        simulator.override_api_method_prefix("deformable_plate")
        task = super().simulate(simulator,
                                machine_group=machine_group,
                                mesh_filename=MESH_FILENAME,
                                bcs_filename=BCS_FILENAME,
                                material_filename=MATERIAL_FILENAME)
=======
            run_async: Whether to run the simulation asynchronously.
            global_refinement_meshing_factor (float): The refinement factor for
              global refinement of the mesh. A higher value results in a finer
              mesh overall, increasing the number of elements in the entire
              mesh, andvleading to a more detailed representation of the
              geometry. Use this factor when you want to globally refine the
              mesh uniformly, without specific local focus.
            local_refinement_meshing_factor (float): The refinement factor for
              local refinement of the mesh. This factor controls the local
              refinement level of the mesh and is typically used for refining
              specific regions or features of the mesh. A higher value for this
              factor indicates a finer mesh in the regions of interest,
              providing more detailed resolution around certain features. Use
              this factor when you want to focus on refining specific areas
              while keeping the rest of the mesh less refined.
        """
        simulator.override_api_method_prefix("deformable_plate")
        task = super().simulate(
            simulator,
            machine_group=machine_group,
            run_async=run_async,
            geometry_filename=GEOMETRY_FILENAME,
            bcs_filename=BCS_FILENAME,
            material_filename=MATERIAL_FILENAME,
            global_refinement_meshing_factor=global_refinement_meshing_factor,
            local_refinement_meshing_factor=local_refinement_meshing_factor)

>>>>>>> 045733ea
        return task

    @singledispatchmethod
    def create_input_files(self, simulator: simulators.Simulator):
        pass


@DeformablePlate.create_input_files.register
def _(self,
      simulator: simulators.FEniCSx,
      input_dir: types.Path) -> None:
    """Creates FEniCSx simulation input files."""

    # Geometry file
    geometry_path = os.path.join(input_dir, GEOMETRY_FILENAME)
    self.geometry.write_to_json(geometry_path)

    # BCs file
    bcs_path = os.path.join(input_dir, BCS_FILENAME)
    self.bcs_case.write_to_json(bcs_path)

    # Material file
    material_path = os.path.join(input_dir, MATERIAL_FILENAME)
    self.material.write_to_json(material_path)<|MERGE_RESOLUTION|>--- conflicted
+++ resolved
@@ -51,37 +51,17 @@
                                                      holes_list=self.holes_list)
         self.bcs_case = bcs_utils.BoundaryConditionsCase(bcs_list=self.bcs_list)
 
-<<<<<<< HEAD
-    def simulate(
-            self,
-            simulator: Simulator = FEniCSx(),
-            machine_group: Optional[resources.MachineGroup] = None
-    ) -> tasks.Task:
-=======
     def simulate(self,
                  simulator: simulators.Simulator = simulators.FEniCSx(),
                  machine_group: Optional[resources.MachineGroup] = None,
                  run_async: bool = False,
                  global_refinement_meshing_factor: float = 1.0,
                  local_refinement_meshing_factor: float = 0.0) -> tasks.Task:
->>>>>>> 045733ea
         """Simulates the scenario.
 
         Args:
             simulator: The simulator to use for the simulation.
             machine_group: The machine group to use for the simulation.
-<<<<<<< HEAD
-            mesh_filename: Mesh filename.
-            bcs_filename: Boundary conditions filename.
-            material_filename: Material filename.
-        """
-        simulator.override_api_method_prefix("deformable_plate")
-        task = super().simulate(simulator,
-                                machine_group=machine_group,
-                                mesh_filename=MESH_FILENAME,
-                                bcs_filename=BCS_FILENAME,
-                                material_filename=MATERIAL_FILENAME)
-=======
             run_async: Whether to run the simulation asynchronously.
             global_refinement_meshing_factor (float): The refinement factor for
               global refinement of the mesh. A higher value results in a finer
@@ -109,7 +89,6 @@
             global_refinement_meshing_factor=global_refinement_meshing_factor,
             local_refinement_meshing_factor=local_refinement_meshing_factor)
 
->>>>>>> 045733ea
         return task
 
     @singledispatchmethod
