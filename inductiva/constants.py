"""Constants that can be set for the Inductiva client."""
import os
import pathlib

LOGS_WEBSOCKET_URL = os.environ.get("INDUCTIVA_TASK_LOGS_URL",
                                    "wss://logs.inductiva.ai")

DEFAULT_QUEUE_MACHINE_TYPE = "c2-standard-4"

TASK_KILL_MAX_API_REQUESTS = 5

TASK_KILL_RETRY_SLEEP_SEC = 1.0

MAX_CONFIRMATION_LINES = 5

LOADER_COMMAND_PREFIX = "cmd_"

LOADER_IGNORE_PREFIX = "_"

# when printing the stack trace, how many lines to show
EXCEPTIONS_MAX_TRACEBACK_DEPTH = 2

<<<<<<< HEAD
TASK_FAILED_LINES_TO_DUMP = 10
=======
INDUCTIVA_LOGS_WAIT_SLEEP_TIME = 1.0
>>>>>>> 54c59b58

HOME_DIR = pathlib.Path.home() / ".inductiva"<|MERGE_RESOLUTION|>--- conflicted
+++ resolved
@@ -20,10 +20,8 @@
 # when printing the stack trace, how many lines to show
 EXCEPTIONS_MAX_TRACEBACK_DEPTH = 2
 
-<<<<<<< HEAD
 TASK_FAILED_LINES_TO_DUMP = 10
-=======
+
 INDUCTIVA_LOGS_WAIT_SLEEP_TIME = 1.0
->>>>>>> 54c59b58
 
 HOME_DIR = pathlib.Path.home() / ".inductiva"