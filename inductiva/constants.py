--- conflicted
+++ resolved
@@ -15,12 +15,6 @@
 
 LOADER_COMMAND_PREFIX = "cmd_"
 
-<<<<<<< HEAD
 LOADER_IGNORE_PREFIX = "_"
 
-BASE_MACHINE_DISK_SIZE_GB = 60
-
-LOCAL_LOGGING_DIR = pathlib.Path.home() / ".inductiva"
-=======
-LOADER_IGNORE_PREFIX = "_"
->>>>>>> 61d6c542
+LOCAL_LOGGING_DIR = pathlib.Path.home() / ".inductiva"