"""Constants that can be set for the Inductiva client."""
from inductiva.client import models
import os

LOGS_WEBSOCKET_URL = os.environ.get("INDUCTIVA_TASK_LOGS_URL",
                                    "wss://logs.inductiva.ai")

DEFAULT_QUEUE_MACHINE_TYPE = "c2-standard-4"

TASK_KILL_MAX_API_REQUESTS = 5

TASK_KILL_RETRY_SLEEP_SEC = 1.0

<<<<<<< HEAD
TASK_FAILED_STATUSES = {
    models.TaskStatusCode.FAILED, models.TaskStatusCode.KILLED,
    models.TaskStatusCode.EXECUTERFAILED,
    models.TaskStatusCode.EXECUTERTERMINATED,
    models.TaskStatusCode.EXECUTERTERMINATEDBYUSER,
    models.TaskStatusCode.SPOTINSTANCEPREEMPTED, models.TaskStatusCode.ZOMBIE
}

TASK_TERMINAL_STATUSES = {models.TaskStatusCode.SUCCESS
                         }.union(TASK_FAILED_STATUSES)
=======
LOADER_COMMAND_PREFIX = "cmd_"

LOADER_IGNORE_PREFIX = "_"
>>>>>>> ab354124
<|MERGE_RESOLUTION|>--- conflicted
+++ resolved
@@ -11,7 +11,6 @@
 
 TASK_KILL_RETRY_SLEEP_SEC = 1.0
 
-<<<<<<< HEAD
 TASK_FAILED_STATUSES = {
     models.TaskStatusCode.FAILED, models.TaskStatusCode.KILLED,
     models.TaskStatusCode.EXECUTERFAILED,
@@ -22,8 +21,7 @@
 
 TASK_TERMINAL_STATUSES = {models.TaskStatusCode.SUCCESS
                          }.union(TASK_FAILED_STATUSES)
-=======
+
 LOADER_COMMAND_PREFIX = "cmd_"
 
-LOADER_IGNORE_PREFIX = "_"
->>>>>>> ab354124
+LOADER_IGNORE_PREFIX = "_"