--- conflicted
+++ resolved
@@ -34,13 +34,10 @@
     'myst_parser',
     'sphinxcontrib.mermaid',
     'sphinx_copybutton',
-<<<<<<< HEAD
     'sphinx_tabs.tabs',
     'sphinx_togglebutton',
-=======
     'sphinxcontrib.googleanalytics',
     'sphinxext.opengraph',
->>>>>>> d80780e0
 ]
 
 # Add any paths that contain templates here, relative to this directory.
