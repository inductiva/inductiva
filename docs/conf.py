--- conflicted
+++ resolved
@@ -59,19 +59,13 @@
 # directories to ignore when looking for source files.
 # This pattern also affects html_static_path and html_extra_path.
 exclude_patterns = [
-<<<<<<< HEAD
-=======
     'README.md',
->>>>>>> 5780498d
     'markdown_sample.md',
     'task_state_diagram.md',
 ]
 
-<<<<<<< HEAD
-=======
 myst_links_external_new_tab = True
 
->>>>>>> 5780498d
 # Auto generate header anchors
 myst_heading_anchors = 3
 
