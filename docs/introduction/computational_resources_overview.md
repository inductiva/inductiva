--- conflicted
+++ resolved
@@ -1,13 +1,3 @@
-<<<<<<< HEAD
-# Overview
-
-In this guide, we will explain some of the main features of the Inductiva API when 
-it comes to making informed decisions about resource allocation. Here, you will 
-learn the two options available for running your simulations; shared and dedicated
-resources through the Inductiva API. Lastly, we 
-demonstrate the performance differences between shared and dedicated resources 
-using a SWASH simulation.
-=======
 # Shared and Dedicate Resources
 
 In this guide, we will explain some of the main features of the Inductiva API when 
@@ -21,34 +11,10 @@
 requiring multiple CPUs. Lastly, we present a comparison using a SWASH simulation 
 to demonstrate the performance differences between shared and dedicated resources, 
 providing practical insights into optimizing your simulations with the Inductiva API.
->>>>>>> 4c319ee0
 
 ## Shared Resources
 
 As a standard practice, when you submit simulation tasks through the Inductiva API, 
-<<<<<<< HEAD
-they enter a [task queue]() and are sent to a shared pool of workers on designated Virtual Machines (VMs)
-serving multiple users from either the [Google Cloud Provider (GCP)](https://cloud.google.com/compute/docs/machine-resource) or Inductiva's own 
-computational platform (ICE). These VMs are specifically allocated to facilitate easy 
-API testing and to handle light tasks efficiently with a minimal setup, ideal for 
-quick experimentation.
-
-However, this shared resource pool has its limitations, including slower completion 
-times for simulations due to its finite capacity and less powerful VMs. 
-
-For running a larger volume of simulations that require more powerful VMs, the 
-Inductiva API provides you with the option to set up your own [dedicated resources](). 
-to ensure you can access the necessary computational power for your simulations 
-without the constraints of a shared environment. 
-
-## Dedicated Resources
-
-Inductiva provides the capability to create dedicated pools of VM resources, 
-termed [Machine Groups](), exclusively reserved for your use and not shared with 
-others. 
-
-In this option, users can launch three types of computational resources for their simulations:
-=======
 they get initially sent to a shared pool of workers on designated Virtual Machines (VMs)
 serving multiple users. These VMs are specifically allocated to facilitate easy 
 API testing and to handle light tasks efficiently with a minimal setup, ideal for 
@@ -73,8 +39,9 @@
 
 Inductiva provides the capability to create dedicated pools of VM resources, 
 termed [Machine Groups](), exclusively reserved for your use and not shared with 
-others. Users can launch three types of computational resources for their simulations:
->>>>>>> 4c319ee0
+others. 
+
+In this option, users can launch three types of computational resources for their simulations:
 
 - [**Machine Group**](#launch-a-machine-group): This consists of homogeneous machines 
 designed to operate individually, enabling the distribution of multiple simulations 
@@ -92,7 +59,6 @@
 ## Comparison Example: SWASH Simulation
 
 In this comparison, we aim to illustrate the performance differences between 
-<<<<<<< HEAD
 running simulations on a shared pool of resources and on dedicated resources using the 
 Inductiva API. 
 
@@ -102,20 +68,6 @@
 
 First, we'll run the simulation using the shared pool of workers, a convenient 
 option for those getting started or running less resource-intensive tasks. 
-=======
-running simulations on a shared pool of resources and on dedicated resources through 
-Inductiva. 
-
-We will use a [SWASH simulation]() as our example to demonstrate these differences.
-
-### On Shared Resources
-
-First, we'll run the simulation using the shared pool of workers, a convenient 
-option for those getting started or running less resource-intensive tasks. 
-
-**NOTE:** the simulation is designed to complete in **approximately 20 minutes** 
-to showcase its performance on the shared infrastructure.
->>>>>>> 4c319ee0
 
 ```python
 import inductiva
@@ -137,17 +89,10 @@
 In this option, it takes **approximately 20 minutes** 
 to run this simulation on the shared pool of resources.
 
-<<<<<<< HEAD
-### SWASH Simulation on Dedicated Resources
-
-Let's now run the same simulation on dedicated resources, specifically set 
-up for this task.
-=======
 ### On Dedicated Resources
 
 Let's now run the same simulation on dedicated resources, specifically set 
 up for this task:
->>>>>>> 4c319ee0
 
 ```python
 import inductiva
@@ -179,7 +124,6 @@
 Notice that, the simulation is picked almost immediately - no waiting time required, and by contrasting the two resource options above, running the simulation on a [dedicated machine group]() with a `c2-standard-30` machine took **9 minutes and 37s** to complete, which is 
 **2.68 times less** than on the [shared pool](). 
 
-<<<<<<< HEAD
 ## What to read next
 
 Learn how to [run multiple simulations in parallel]() 
@@ -191,16 +135,5 @@
 
 
 
-=======
-Notice that, the simulation is picked almost immediately - no waiting time required - and
-selecting a more powerful machine greatly reduced the execution time. This simulation took 9m37s to complete.
 
 
-### Conclusion
-By contrasting these two approaches, we can see how running the same simulation 
-on a [dedicated machine group]() with a `c2-standard-30` reduces the execution time by 2.68 times. 
->>>>>>> 4c319ee0
-
-Whether your priority is cost-saving with shared resources or time-saving with 
-dedicated power, you can optimize your simulation projects easily with the Inductiva API
-
