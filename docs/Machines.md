# Simulation Processing and Computational Resource Allocation
In this guide, we will explain some of the main features of the Inductiva API when 
it comes to managing and utilizing computational resources.

### What We'll Cover
* [Overview]()
* [How can you set up computational resources with Inductiva?]()
    * [Task Queue and Shared VM Pool Integration]()
    * [Custom Hardware Setup for Enhanced Simulation Performance]()
* [MachineGroup Class]()
    * Setting up a MachineGroup for selecting specific VM type
    * Setting up a MachineGroup for running simulations in parallel
* [What to read next]()


## Overview
>*we need something here, I'll think it through - Maya*

## How can you set up computational resources with Inductiva?

>*an intro to the two options - Maya*
### Task Queue and Shared VM Pool Integration

Simulation tasks you create and submit via the Inductiva will be sent to a Task 
queue, and will eventually be picked up by a pool of workers running on Virtual 
Machines (VMs) available from a Cloud provider

By default, simulation tasks will be sent to a shared pool of workers serving 
multiple users. These workers live on VNs that we decided to set aside to make it 
easier for any user to test the API, and run also to relatively light tasks with 
the simplest possible setup. 

For example, the code below, will start a SplishSplash simulation that will be 
automatically picked up by the shared pool of workers:

``````
import inductiva
input_dir = inductiva.utils.download_from_url(
    "https://storage.googleapis.com/inductiva-api-demo-files/"
    "splishsplash-input-example.zip", unzip=True)


splishsplash = inductiva.simulators.SplishSplash()
task = splishsplash.run(input_dir=input_dir,
                     sim_config_filename="config.json")
task.wait()
task.download_outputs()

``````

>TODO @ivan

>*Observe that at no point we had to explicitly define the target VMs where this 
simulation would be executed, or even just their specs. Instead, the task will get 
automatically sent to the shared pool of workers that we prepared for all users. 
This is very simple, and a great way for doing quick experimentation.*

However, despite being very convenient and simple to use, this pool of resources 
has a limited predefined capacity, and because it is shared by all users, it is 
not appropriate for executing larger tasks, since waiting times can be extremely 
large. So, if you need to run a larger number of simulation tasks, and you need 
more powerful VMs to run it, you will need to reserve that capacity for your 
exclusive use.

### Custom Hardware Setup for Enhanced Simulation Performance

Inductiva provides a way of creating pools of VMs resources that are exclusively 
available for you, and not shared with any other user. We call these Machine Groups, 
and, as we will explain later, they come in two flavors. 

A Machine Group are groups of homogeneous cloud VMs with specific specs that you 
can define programmatically and terminate on demand via the API. This will give 
you full control of the type of VM you use to run your simulations, and will ensure 
a certain amount of compute power that we reserve exclusively for you. 

Note that a Machine Groups is literally a group of individual VMs that do not 
communicate with each other. In other words, a MachineGroup is not a cluster, 
such as an MPI Cluster, where the load of each simulation is divided over all 
machines of the cluster. To set up an MPI Cluster, see here (point to the MPI 
documents). 

But for now, let’s dig deeper in the MachineGroup class that implements this 
notion of a group of independent machines of the same type. 
 
## `MachineGroup` Class

>*@Ivan please explain here the class, each field of the constructor and the main 
methods etc. Below we will be providing some examples, so here we can be pretty 
focused on the MachineGroup class.*

Now that we explained what this class is about, let’s see how to use it for two 
different purposes. First, we will create a MachineGroup with 1 machine only. 
The goal is to use this functionality to select specific types of VM available on 
Google Cloud for running our simulation. We will show the impact on performance 
(and potential cost) of running the simulation on different types of VMs.

Then, we will create a MachineGroup with 5 instances and show how to run 5 
variations of the same simulation in parallel. 

### Setting up a Machine Group for selecting specific VM type
>@ivan can we expand the existing example and run it on two different machines.

https://github.com/inductiva/inductiva/blob/development/docs/Machines.md#examples

#### Example

<<<<<<< HEAD
```bash
inductiva machines list

Active Resources:

       NAME                                MACHINE TYPE         ELASTIC         TYPE             # MACHINES         DISK SIZE IN GB       SPOT         STARTED AT (UTC)
       api-9jrhnc65xctdnov5jd5kxpppk       c2-standard-16       False           standard                  1                      70       False        01 Feb, 16:41:31
       api-jdeq2jwun8j28a4g17j8tbghz       c2-standard-4        False           standard                  1                      70       False        01 Feb, 16:40:11
```

Moreover, the active machines can be retrieved and used via Python, as follows:
```python
# Get a list of all the MachineGroup objects (for example, if you want to terminate them all at once)
mg_list = inductiva.resources.machine_groups.get()
mg_list
#[<inductiva.resources.machines.MachineGroup at 0x7f8cde53d2a0>,
# <inductiva.resources.machines.MachineGroup at 0x7f8c58954c70>]

# Terminate the first machine of the list
mg_list[0].terminate()
```
=======
### Setting up a MachineGroup for running simulations in parallel
>@ivan: show a “for loop.”

#### Example

## What to read next
* [Set up an MPI]()
* [Get an overview of the CLI]()
>>>>>>> ab354124
<|MERGE_RESOLUTION|>--- conflicted
+++ resolved
@@ -104,7 +104,6 @@
 
 #### Example
 
-<<<<<<< HEAD
 ```bash
 inductiva machines list
 
@@ -126,7 +125,7 @@
 # Terminate the first machine of the list
 mg_list[0].terminate()
 ```
-=======
+
 ### Setting up a MachineGroup for running simulations in parallel
 >@ivan: show a “for loop.”
 
@@ -134,5 +133,4 @@
 
 ## What to read next
 * [Set up an MPI]()
-* [Get an overview of the CLI]()
->>>>>>> ab354124
+* [Get an overview of the CLI]()