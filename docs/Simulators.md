--- conflicted
+++ resolved
@@ -37,13 +37,11 @@
 task = swash.run(input_dir=input_dir, 
                  sim_config_filename="input.sws")
 
-<<<<<<< HEAD
 task.wait()
-=======
->>>>>>> 37926ea9
 task.download_outputs()
 ```
 
+And that's it! Your simulation is now running in the cloud, and you have a `task` object that allows you to manage it. You can check its status with `task.get_status()`, wait for it to finish with `task.wait()`, and download the results with `task.download_outputs()`.
 And that's it! Your simulation is now running in the cloud, and you have a `task` object that allows you to manage it. You can check its status with `task.get_status()`, wait for it to finish with `task.wait()`, and download the results with `task.download_outputs()`.
 
 With Inductiva API you don't have immediate access to visualization tools of these simulators. However, you can download the results and use the visualization tools of your choice. 
@@ -71,19 +69,13 @@
 # Download the configuration files into a folder
 input_dir = inductiva.utils.download_from_url(
     "https://storage.googleapis.com/inductiva-api-demo-files/"
-<<<<<<< HEAD
     "reef3d-input-example.zip", unzip=True)
 
 # Initialize the Simulator
 simulator = inductiva.simulators.REEF3D()
 
-=======
-    "reef3d-input-example.zip"
-)
-# Initialize the Simulator
-simulator = inductiva.simulators.REEF3D()
->>>>>>> 37926ea9
 # Run simulation with config files in the input directory
+task = simulator.run(input_dir=input_dir, on=my_machine_group)
 task = simulator.run(input_dir=input_dir, on=my_machine_group)
 
 # Wait for the simulation to finish
