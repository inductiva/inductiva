--- conflicted
+++ resolved
@@ -1,10 +1,15 @@
 # Simulators
 
-<<<<<<< HEAD
-Inductiva API has available several open-source simulators ready to use. Users who are familiar with the simulators can easily start running simulations with their previously prepared simulation configuration files. In this way, they can take advantage of performant hardware to speed up their simulation and exploration.
-No installation or management of the simulators is required, no need to worry about hardware or software dependencies. Inductiva API takes care of all of that for you.
+Inductiva API has available several open-source simulators ready to use. Users 
+who are familiar with the simulators can easily start running simulations with 
+their previously prepared simulation configuration files. In this way, they can 
+take advantage of performant hardware to speed up their simulation and exploration.
+No installation or management of the simulators is required, no need to worry 
+about hardware or software dependencies. Inductiva API takes care of all of that 
+for you.
 
-The simulators currently available are all open-source and have their dedicated documentation:
+The simulators currently available are all open-source and have their dedicated
+documentation:
 - [SPlisHSPlasH](/docs/simulators/SPlisHSPlasH.md)
 - [DualSPHysics](/docs/simulators/DualSPHysics.md)
 - [OpenFOAM](/docs/simulators/OpenFOAM.md)
@@ -13,26 +18,6 @@
 - [Reef3D](/docs/simulators/Reef3D.md)
 - [GROMACS](/docs/simulators/GROMACS.md)
 - [FDS](/docs/simulators/FDS.md)
-=======
-Inductiva API has available several open-source simulators ready to use. Users 
-who are familiar with the simulators can easily start running simulations with 
-their previously prepared simulation configuration files. In this way, they can 
-take advantage of performant hardware to speed up their simulation and exploration.
-No installation or management of the simulators is required, no need to worry 
-about hardware or software dependencies. Inductiva API takes care of all of that 
-for you.
-
-The simulators currently available are all open-source and have their dedicated 
-documentation:
-- [SPlisHSPlasH](https://github.com/InteractiveComputerGraphics/SPlisHSPlasH)
-- [DualSPHysics](https://dual.sphysics.org/)
-- [OpenFOAM](https://www.openfoam.com/)
-- [SWASH](https://swash.sourceforge.io/)
-- [XBeach](https://oss.deltares.nl/web/xbeach/)
-- [Reef3D](https://reef3d.wordpress.com/)
-- [GROMACS](https://www.gromacs.org/)
-- [FDS](https://pages.nist.gov/fds-smv/)
->>>>>>> 05dce501
 
 Check the documentation of each simulator to learn more on how to configure them. 
 Here, we highlight how to use your preferred simulator via Inductiva API and how 
@@ -67,15 +52,10 @@
 task.download_outputs()
 ```
 
-<<<<<<< HEAD
-And that's it! Your simulation is now running in the cloud, and you have a `task` object that allows you to manage it. You can check its status with `task.get_status()`, wait for it to finish with `task.wait()`, and download the results with `task.download_outputs()`.
-And that's it! Your simulation is now running in the cloud, and you have a `task` object that allows you to manage it. You can check its status with `task.get_status()`, wait for it to finish with `task.wait()`, and download the results with `task.download_outputs()`.
-=======
 And that's it! Your simulation is now running in the cloud, and you have a `task` 
 object that allows you to manage it. You can check its status with `task.get_status()`, 
 wait for it to finish with `task.wait()`, and download the results 
 with `task.download_outputs()`.
->>>>>>> 05dce501
 
 With Inductiva API you don't have immediate access to visualization tools of 
 these simulators. However, you can download the results and use the visualization 
@@ -89,14 +69,9 @@
 large-scale simulations you have the option to choose your own dedicated machine 
 group, where only your simulations will run.
 
-<<<<<<< HEAD
-For instance, let's use Reef3D as an example again. Let's launch a machine with 30 virtual CPU and run our simulation there. Learn further on how to manage the computational resources of Inductiva API [here](https://github.com/inductiva/inductiva/blob/main/inductiva/resources/README.md).
-=======
-For instance, let's use DualSPHysics as an example again. Let's launch a machine 
-with 15 CPU physical cores and 120 GB of RAM and run our simulation there. 
-Learn further on how to manage the computational resources of Inductiva 
-API [here](https://github.com/inductiva/inductiva/blob/main/inductiva/resources/README.md).
->>>>>>> 05dce501
+For instance, let's use Reef3D as an example again. Let's launch a machine with
+30 virtual CPU and run our simulation there. Learn further on how to manage the
+computational resources of Inductiva API [here](https://github.com/inductiva/inductiva/blob/main/inductiva/resources/README.md).
 
 ### Example
 
