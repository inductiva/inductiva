# Running simulations in parallel

Machine groups can be used to run multiple simulations in 
parallel, by having each of the machines in the group run a separate simulation. This is a powerful mechanism to reduce waiting times when you need to run a large number of simulations, such as when you are exploring different parameter values or running a large number of simulations for a sensitivity analysis. 

To exemplify, we will use the [templating mechanism]() ths is built in the Inductiva API to explore variations of a base simulation scenario. More specifically, we will consider a coastal dynamic simulation using the SWASH simulator, where we want to explore the effect of different water levels on the simulation results. 

<<<<<<< HEAD
Besides running and managing simulations, Inductiva API enhances the computational 
infrastructure of any user by providing a simple interface to run simulations in
your own dedicated computational resources.

In this tutorial, we learn the API capabilities to launch and manage 
computational resources in the cloud and guide the scaling of your 
computational infrastructure to run simulations faster and more efficiently.

Before getting into the details, we highlight that launching a computational 
resource and running a simulation in it is as simple as follows:

```python
import inductiva

# Configure a computational resources
machines = inductiva.resources.MachineGroup(
    machine_type="c2-standard-16", num_machines=5, data_disk_gb=60)

# Launch the computational resource to be available to run simulations
machines.start()

# Run the Getting Started example simulation in our own dedicated computational
# resource
input_dir = inductiva.utils.download_from_url(
    "https://storage.googleapis.com/inductiva-api-demo-files/"
    "reef3d-dambreak-dir.zip", unzip=True)

simulator = inductiva.simulators.REEF3D()

# Select the computational resource to run the simulation on the `run` method
task = simulator.run(input_dir=input_dir, on=machines)

task.wait()

# Terminate the computational resource when you don't need it anymore
machines.terminate()
```

This code snippet launches a computational resource with 5 machines of type
`c2-standard-16` that are available to now deploy your own simulations. In the
following sections, we will dive deep into the details of the computational resources
available via the API and how to use them.

### Steps we will cover:
1. [Set up a MachineGroup for running simulations in parallel]()
2. [Launch a Machine Group]()
2. [Set up an Elastic Machine Group]()
4. [Start a MPI Cluster in the Cloud]()
5. [Manage the computational resources]()


## Set up a MachineGroup for running simulations in parallel

#### Example

The second use case of launching a `MachineGroup` is that of setting multiple
simulations running in parallel and distributed by the various machines constituting
the group. This is useful when you want to run multiple simulations in parallel,
but you don't want to wait for the first one to finish before starting the second one. 

To exemplify, we will use the [templating mechanism]() built-in the Inductiva API
to automatically change the water level of the simulation in the input files and
run 5 different simulations in parallel. 

```python
import inductiva
from inductiva import mixins

# Instantiate a MachineGroup object with 1 preemptible machine of type
# c2-standard-30 and start it immediately
machine_group = inductiva.resources.MachineGroup(
    machine_type="c2-standard-30", num_machines=5, spot=True)
machine_group.start()

# Download the input files for the SWASH simulation
input_dir = inductiva.utils.download_from_url(
    "https://storage.googleapis.com/inductiva-api-demo-files/"
    "swash-template-example.zip", unzip=True)

# Initialize the template file manager
file_manager = mixins.FileManager()

# Initialize the SWASH simulator
swash = inductiva.simulators.SWASH()

# Explore the simulation for different water levels
water_levels_list = [3.5, 3.75, 4.0, 4.5, 5.0]

# Launch multiple simulations
for water_level in water_levels_list:
    # Set the root directory and render the template files into it.
    file_manager.set_root_dir("swash-input-example")
    file_manager.add_dir(input_dir, water_level=water_level)

    # Run the simulation on the dedicated MachineGroup
    task = swash.run(input_dir=file_manager.get_root_dir(),
                    sim_config_filename="input.sws",
                    on=machine_group)
```

The template mechanism will allow you to explore 5 different variations of the
simulation, each with a different water level. The simulations will be submitted
to our dedicated machine group and will run in parallel.
We can check that all simulations are running via the CLI and that it took only
1min for the moment they are submitted until they start running:

```bash
$ inductiva tasks list
ID                         Simulator    Status    Submitted         Started           Computation Time    Resource Type
-------------------------  -----------  --------  ----------------  ----------------  ------------------  ---------------
57mr4kas99jxb9titkeackano  swash        started   01 Feb, 09:07:19  01 Feb, 09:08:03  *0:03:12            c2-standard-30
ox8718m0pwfi02zczui3qky4w  swash        started   01 Feb, 09:07:17  01 Feb, 09:08:02  *0:03:14            c2-standard-30
mak1ji62s7axf7mespkc36g7e  swash        started   01 Feb, 09:07:15  01 Feb, 09:08:03  *0:03:14            c2-standard-30
ijyu8bkvme7vg9k0kj6v23gxa  swash        started   01 Feb, 09:07:14  01 Feb, 09:08:02  *0:03:16            c2-standard-30
g5qq5c9mk2nr5wqhzef38sdm4  swash        started   01 Feb, 09:07:12  01 Feb, 009:08:01  *0:03:17            c2-standard-30
```

This is a great way to speed up the execution of multiple simulations, since the
time to run all 5 simulations will be approximately the same as running just one,
that is the above 5 simulations took 9m55s to complete, which is the time of
the slowest simulation.

Now, that all the simulations have finished running, we end this tutorial with an
extra lesson to help reduce the amount of time machines are left unused:
> Don't forget to terminate your computational resources with `inductiva resources terminate --all`.

#### Configuration parameters

The above computational resources are configured with a few common parameters. Let's
start by introducing them:

- `machine_type` defines the type of CPU used for each machine. This parameter
follows the naming convention set by [Google Cloud](https://cloud.google.com/compute/docs/machine-types).
Each machine type, e.g. `c2-standard-60`, is composed of a prefix defining the
CPU series, a suffix that sets the number of [virtual CPUs (vCPU)](https://cloud.google.com/compute/docs/cpu-platforms)
per machine and the middle word refers to the level of RAM per vCPU. In the example,
`c2` refers to an Intel Xeon Scalable processor of 2nd generation, `standard`
means 4 GB of RAM per vCPU and will contain `60` vCPUs. Below, we introduce the
machine types available via the API. 
- the parameters `num_machines`, `min_machines`, `max_machines` control the number
of machines available in the computational resource. The former is used by the
Machine group and the MPI Cluster resources. The latter ones set the minimum number
of machines that are always available and the maximum number of machines that can
be available at any time, respectively. 
- `data_disk_gb` allows the selection of the size of the disk attached to each machine that is reserved for the simulation data in GB.
- `spot` allows to differ between standard resources or preemptible ones. The latter
resources are way cheaper but only serve for fault-tolerant workloads since they
can be stopped at any time. The former are fully dedicated to the user's usage.
In case of failure of a simulation with a preemptible machine, the simulation is
resubmitted to the queue of the computational resource. Currently, this is only
available for the Machine Group and Elastic Machine Group.


## Launch a Machine Group

The first computational resource we introduce is the `MachineGroup`, which are a
group of homogeneous machines that do not communicate with each other and work
individually to run multiple simulations simultaneously. The number of machines
in the group is fixed and the machines are always active to run simulations.
Based on the parameters above you can configure it as you wish, and then start
it to make it available for your simulations.

Launching a `MachineGroup` is as simple as follows:
=======
As an example, let's run 5 different simulations in parallel. 
>>>>>>> 4c319ee0

```python
import inductiva
from inductiva import mixins

# Instantiate a MachineGroup object with 1 preemptible machine of type
# c2-standard-30 and start it immediately
machine_group = inductiva.resources.MachineGroup(
    machine_type="c2-standard-30", num_machines=5, spot=True)
machine_group.start()
<<<<<<< HEAD
```

Once a `MachineGroup` is created, simply pass it as an argument on the simulator 
`run` method, and it will be added to the queue of the computational resource.


## Set up an Elastic Machine Group

The `ElasticMachineGroup`, similarly to the standard `MachineGroup`, is composed of 
a group of homogeneous machines that work individually to run multiple simulations. 
The difference is that the number of active machines is scaled up and/or down 
automatically based on the simulations in the queue. This prevents computational 
resources from being idle when there are no sufficient simulations to run and 
allows scaling up the computational resources when the queue is full.

Note that, the elasticity is independent of each machine being preemptible, i.e.,
these can be combined and Inductiva API manages the simulations accordingly.

Based on the parameters above you can configure it as you wish, and then start it 
to make it available for your simulations.

Let's start an `ElasticMachineGroup`:

```python
import inductiva

# Configure an elastic machine group to start with a minimum of 1 machine up to a
# maximum of 5, each with a disk
# size of 70 GB and an Intel Xeon Scalable processor of 2nd gen with 4 vCPUs and 
# 4 GB of RAM per vCPU.
elastic_machine_group = inductiva.resources.ElasticMachineGroup(
    machine_type="c2-standard-4",
    min_machines=1,
    max_machines=5,
    data_disk_gb=70,
    spot=False
)

# Launch the Elastic machine group to make it available to run simulations:
elastic_machine_group.start()
```

Once started, it can be passed as an argument on the simulator `run` method and it 
will be added to the queue of the computational resource.

## Start an MPI Cluster in the Cloud

To empower your computational infrastructure further, the other computational resource
available is the `MPICluster`. This is a group of homogenous machines that
work together to run a single simulation at a time. An MPI cluster is used when a
simulation requires more computational power than a single machine can provide.
Usually, launching an MPI cluster locally involves several steps to make sure the
machines are communicating with each other to collaborate on the simulation. The
API takes care of all the magic to make sure that everything is set up correctly so
that you can focus on running your simulations.

The `MPICluster` is configured with the same parameters as the `MachineGroup`, but
at the moment the machines can not be preemptable. 

```python
import inductiva

# Configure an MPICluster with 3 machines, each with a disk size of 70 GB and an
# AMD EPYC Milan 3rd gen processor with 16 vCPUs  Intel Xeon Scalable processor of 
# 2nd gen with 16 vCPUs and 8 GB of RAM per vCPU.
mpi_cluster = inductiva.resources.MPICluster(
    machine_type="c2d-highmem-16", num_machines=3, data_disk_gb=70)

# Launch the MPI cluster to make it available to run simulations:
mpi_cluster.start()
```

With the `MPICluster` started you are ready to launch massive simulations to get
your cluster working together.
=======
>>>>>>> 4c319ee0

# Download the input files for the SWASH simulation
input_dir = inductiva.utils.download_from_url(
    "https://storage.googleapis.com/inductiva-api-demo-files/"
    "swash-template-example.zip", unzip=True)

# Initialize the template file manager
file_manager = mixins.FileManager()

# Initialize the SWASH simulator
swash = inductiva.simulators.SWASH()

# Explore the simulation for different water levels
water_levels_list = [3.5, 3.75, 4.0, 4.5, 5.0]

# Launch multiple simulations
for water_level in water_levels_list:
    # Set the root directory and render the template files into it.
    file_manager.set_root_dir("swash-input-example")
    file_manager.add_dir(input_dir, water_level=water_level)

    # Run the simulation on the dedicated MachineGroup
    task = swash.run(input_dir=file_manager.get_root_dir(),
                    sim_config_filename="input.sws",
                    on=machine_group)
```

The template mechanism will allow you to explore 5 different variations of the
simulation, each with a different water level. The simulations will be submitted
to our dedicated machine group and will run in parallel.
We can check that all simulations are running via the CLI and that it took only
1min for the moment they are submitted until they start running:

```bash
$ inductiva tasks list
ID                         Simulator    Status    Submitted         Started           Computation Time    Resource Type
-------------------------  -----------  --------  ----------------  ----------------  ------------------  ---------------
57mr4kas99jxb9titkeackano  swash        started   01 Feb, 09:07:19  01 Feb, 09:08:03  *0:03:12            c2-standard-30
ox8718m0pwfi02zczui3qky4w  swash        started   01 Feb, 09:07:17  01 Feb, 09:08:02  *0:03:14            c2-standard-30
mak1ji62s7axf7mespkc36g7e  swash        started   01 Feb, 09:07:15  01 Feb, 09:08:03  *0:03:14            c2-standard-30
ijyu8bkvme7vg9k0kj6v23gxa  swash        started   01 Feb, 09:07:14  01 Feb, 09:08:02  *0:03:16            c2-standard-30
g5qq5c9mk2nr5wqhzef38sdm4  swash        started   01 Feb, 09:07:12  01 Feb, 009:08:01  *0:03:17            c2-standard-30
```

This is a great way to speed up the execution of multiple simulations, since the
time to run all 5 simulations will be approximately the same as running just one,
that is the above 5 simulations took 9m55s to complete, which is the time of
the slowest simulation.

Now, that all the simulations have finished running, we end this tutorial with an
extra lesson to help reduce the amount of time machines are left unused:

> Don't forget to terminate your computational resources with `inductiva resources terminate --all`.<|MERGE_RESOLUTION|>--- conflicted
+++ resolved
@@ -5,70 +5,7 @@
 
 To exemplify, we will use the [templating mechanism]() ths is built in the Inductiva API to explore variations of a base simulation scenario. More specifically, we will consider a coastal dynamic simulation using the SWASH simulator, where we want to explore the effect of different water levels on the simulation results. 
 
-<<<<<<< HEAD
-Besides running and managing simulations, Inductiva API enhances the computational 
-infrastructure of any user by providing a simple interface to run simulations in
-your own dedicated computational resources.
-
-In this tutorial, we learn the API capabilities to launch and manage 
-computational resources in the cloud and guide the scaling of your 
-computational infrastructure to run simulations faster and more efficiently.
-
-Before getting into the details, we highlight that launching a computational 
-resource and running a simulation in it is as simple as follows:
-
-```python
-import inductiva
-
-# Configure a computational resources
-machines = inductiva.resources.MachineGroup(
-    machine_type="c2-standard-16", num_machines=5, data_disk_gb=60)
-
-# Launch the computational resource to be available to run simulations
-machines.start()
-
-# Run the Getting Started example simulation in our own dedicated computational
-# resource
-input_dir = inductiva.utils.download_from_url(
-    "https://storage.googleapis.com/inductiva-api-demo-files/"
-    "reef3d-dambreak-dir.zip", unzip=True)
-
-simulator = inductiva.simulators.REEF3D()
-
-# Select the computational resource to run the simulation on the `run` method
-task = simulator.run(input_dir=input_dir, on=machines)
-
-task.wait()
-
-# Terminate the computational resource when you don't need it anymore
-machines.terminate()
-```
-
-This code snippet launches a computational resource with 5 machines of type
-`c2-standard-16` that are available to now deploy your own simulations. In the
-following sections, we will dive deep into the details of the computational resources
-available via the API and how to use them.
-
-### Steps we will cover:
-1. [Set up a MachineGroup for running simulations in parallel]()
-2. [Launch a Machine Group]()
-2. [Set up an Elastic Machine Group]()
-4. [Start a MPI Cluster in the Cloud]()
-5. [Manage the computational resources]()
-
-
-## Set up a MachineGroup for running simulations in parallel
-
-#### Example
-
-The second use case of launching a `MachineGroup` is that of setting multiple
-simulations running in parallel and distributed by the various machines constituting
-the group. This is useful when you want to run multiple simulations in parallel,
-but you don't want to wait for the first one to finish before starting the second one. 
-
-To exemplify, we will use the [templating mechanism]() built-in the Inductiva API
-to automatically change the water level of the simulation in the input files and
-run 5 different simulations in parallel. 
+As an example, let's run 5 different simulations in parallel. 
 
 ```python
 import inductiva
@@ -130,185 +67,5 @@
 
 Now, that all the simulations have finished running, we end this tutorial with an
 extra lesson to help reduce the amount of time machines are left unused:
-> Don't forget to terminate your computational resources with `inductiva resources terminate --all`.
-
-#### Configuration parameters
-
-The above computational resources are configured with a few common parameters. Let's
-start by introducing them:
-
-- `machine_type` defines the type of CPU used for each machine. This parameter
-follows the naming convention set by [Google Cloud](https://cloud.google.com/compute/docs/machine-types).
-Each machine type, e.g. `c2-standard-60`, is composed of a prefix defining the
-CPU series, a suffix that sets the number of [virtual CPUs (vCPU)](https://cloud.google.com/compute/docs/cpu-platforms)
-per machine and the middle word refers to the level of RAM per vCPU. In the example,
-`c2` refers to an Intel Xeon Scalable processor of 2nd generation, `standard`
-means 4 GB of RAM per vCPU and will contain `60` vCPUs. Below, we introduce the
-machine types available via the API. 
-- the parameters `num_machines`, `min_machines`, `max_machines` control the number
-of machines available in the computational resource. The former is used by the
-Machine group and the MPI Cluster resources. The latter ones set the minimum number
-of machines that are always available and the maximum number of machines that can
-be available at any time, respectively. 
-- `data_disk_gb` allows the selection of the size of the disk attached to each machine that is reserved for the simulation data in GB.
-- `spot` allows to differ between standard resources or preemptible ones. The latter
-resources are way cheaper but only serve for fault-tolerant workloads since they
-can be stopped at any time. The former are fully dedicated to the user's usage.
-In case of failure of a simulation with a preemptible machine, the simulation is
-resubmitted to the queue of the computational resource. Currently, this is only
-available for the Machine Group and Elastic Machine Group.
-
-
-## Launch a Machine Group
-
-The first computational resource we introduce is the `MachineGroup`, which are a
-group of homogeneous machines that do not communicate with each other and work
-individually to run multiple simulations simultaneously. The number of machines
-in the group is fixed and the machines are always active to run simulations.
-Based on the parameters above you can configure it as you wish, and then start
-it to make it available for your simulations.
-
-Launching a `MachineGroup` is as simple as follows:
-=======
-As an example, let's run 5 different simulations in parallel. 
->>>>>>> 4c319ee0
-
-```python
-import inductiva
-from inductiva import mixins
-
-# Instantiate a MachineGroup object with 1 preemptible machine of type
-# c2-standard-30 and start it immediately
-machine_group = inductiva.resources.MachineGroup(
-    machine_type="c2-standard-30", num_machines=5, spot=True)
-machine_group.start()
-<<<<<<< HEAD
-```
-
-Once a `MachineGroup` is created, simply pass it as an argument on the simulator 
-`run` method, and it will be added to the queue of the computational resource.
-
-
-## Set up an Elastic Machine Group
-
-The `ElasticMachineGroup`, similarly to the standard `MachineGroup`, is composed of 
-a group of homogeneous machines that work individually to run multiple simulations. 
-The difference is that the number of active machines is scaled up and/or down 
-automatically based on the simulations in the queue. This prevents computational 
-resources from being idle when there are no sufficient simulations to run and 
-allows scaling up the computational resources when the queue is full.
-
-Note that, the elasticity is independent of each machine being preemptible, i.e.,
-these can be combined and Inductiva API manages the simulations accordingly.
-
-Based on the parameters above you can configure it as you wish, and then start it 
-to make it available for your simulations.
-
-Let's start an `ElasticMachineGroup`:
-
-```python
-import inductiva
-
-# Configure an elastic machine group to start with a minimum of 1 machine up to a
-# maximum of 5, each with a disk
-# size of 70 GB and an Intel Xeon Scalable processor of 2nd gen with 4 vCPUs and 
-# 4 GB of RAM per vCPU.
-elastic_machine_group = inductiva.resources.ElasticMachineGroup(
-    machine_type="c2-standard-4",
-    min_machines=1,
-    max_machines=5,
-    data_disk_gb=70,
-    spot=False
-)
-
-# Launch the Elastic machine group to make it available to run simulations:
-elastic_machine_group.start()
-```
-
-Once started, it can be passed as an argument on the simulator `run` method and it 
-will be added to the queue of the computational resource.
-
-## Start an MPI Cluster in the Cloud
-
-To empower your computational infrastructure further, the other computational resource
-available is the `MPICluster`. This is a group of homogenous machines that
-work together to run a single simulation at a time. An MPI cluster is used when a
-simulation requires more computational power than a single machine can provide.
-Usually, launching an MPI cluster locally involves several steps to make sure the
-machines are communicating with each other to collaborate on the simulation. The
-API takes care of all the magic to make sure that everything is set up correctly so
-that you can focus on running your simulations.
-
-The `MPICluster` is configured with the same parameters as the `MachineGroup`, but
-at the moment the machines can not be preemptable. 
-
-```python
-import inductiva
-
-# Configure an MPICluster with 3 machines, each with a disk size of 70 GB and an
-# AMD EPYC Milan 3rd gen processor with 16 vCPUs  Intel Xeon Scalable processor of 
-# 2nd gen with 16 vCPUs and 8 GB of RAM per vCPU.
-mpi_cluster = inductiva.resources.MPICluster(
-    machine_type="c2d-highmem-16", num_machines=3, data_disk_gb=70)
-
-# Launch the MPI cluster to make it available to run simulations:
-mpi_cluster.start()
-```
-
-With the `MPICluster` started you are ready to launch massive simulations to get
-your cluster working together.
-=======
->>>>>>> 4c319ee0
-
-# Download the input files for the SWASH simulation
-input_dir = inductiva.utils.download_from_url(
-    "https://storage.googleapis.com/inductiva-api-demo-files/"
-    "swash-template-example.zip", unzip=True)
-
-# Initialize the template file manager
-file_manager = mixins.FileManager()
-
-# Initialize the SWASH simulator
-swash = inductiva.simulators.SWASH()
-
-# Explore the simulation for different water levels
-water_levels_list = [3.5, 3.75, 4.0, 4.5, 5.0]
-
-# Launch multiple simulations
-for water_level in water_levels_list:
-    # Set the root directory and render the template files into it.
-    file_manager.set_root_dir("swash-input-example")
-    file_manager.add_dir(input_dir, water_level=water_level)
-
-    # Run the simulation on the dedicated MachineGroup
-    task = swash.run(input_dir=file_manager.get_root_dir(),
-                    sim_config_filename="input.sws",
-                    on=machine_group)
-```
-
-The template mechanism will allow you to explore 5 different variations of the
-simulation, each with a different water level. The simulations will be submitted
-to our dedicated machine group and will run in parallel.
-We can check that all simulations are running via the CLI and that it took only
-1min for the moment they are submitted until they start running:
-
-```bash
-$ inductiva tasks list
-ID                         Simulator    Status    Submitted         Started           Computation Time    Resource Type
--------------------------  -----------  --------  ----------------  ----------------  ------------------  ---------------
-57mr4kas99jxb9titkeackano  swash        started   01 Feb, 09:07:19  01 Feb, 09:08:03  *0:03:12            c2-standard-30
-ox8718m0pwfi02zczui3qky4w  swash        started   01 Feb, 09:07:17  01 Feb, 09:08:02  *0:03:14            c2-standard-30
-mak1ji62s7axf7mespkc36g7e  swash        started   01 Feb, 09:07:15  01 Feb, 09:08:03  *0:03:14            c2-standard-30
-ijyu8bkvme7vg9k0kj6v23gxa  swash        started   01 Feb, 09:07:14  01 Feb, 09:08:02  *0:03:16            c2-standard-30
-g5qq5c9mk2nr5wqhzef38sdm4  swash        started   01 Feb, 09:07:12  01 Feb, 009:08:01  *0:03:17            c2-standard-30
-```
-
-This is a great way to speed up the execution of multiple simulations, since the
-time to run all 5 simulations will be approximately the same as running just one,
-that is the above 5 simulations took 9m55s to complete, which is the time of
-the slowest simulation.
-
-Now, that all the simulations have finished running, we end this tutorial with an
-extra lesson to help reduce the amount of time machines are left unused:
 
 > Don't forget to terminate your computational resources with `inductiva resources terminate --all`.