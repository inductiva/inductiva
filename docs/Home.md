--- conflicted
+++ resolved
@@ -27,10 +27,6 @@
 - A [User Reference](./api_reference/computational_resources/index.md) section 
 that covers a wide variety of topics of interest, including information about
 some key classes available in the API Client, a troubleshooting guide, information
-<<<<<<< HEAD
-about quotas and an [FAQ](./api_reference/faq.md).
-=======
 about quotas and an [FAQ](/api_reference/faq.md).
->>>>>>> 5780498d
 
 If you have any questions or suggestions about the API please [open an issue on the inductiva’s API Client GitHub repo](https://github.com/inductiva/inductiva/issues), or contact us via [support@inductiva.ai](mailto:support@inductiva.ai).
