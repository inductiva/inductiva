# Getting Started with Inductiva
Welcome to Inductiva, a Python API package that enables running popular [open-source physical system simulation packages]() 
in the Cloud. 

This tutorial provides a step-by-step guide to help you get started with Inductiva 
before running your first simulation project. Should you encounter any errors or 
issues along the way, our [troubleshooting guide]() is readily available to assist 
you in resolving them efficiently.

### Steps We'll Cover:

1. [Install the Inductiva API]()
2. [Request Your API Access Token]()
3. [Verify the Installation with a Test Run]()
4. [Run your First Simulation Example]()
5. [Explore what to read next]()

## Install the Inductiva API with pip
If you've set up the API access token, you're ready to install the 
latest Inductiva package release on PyPI with pip. 

Simply open your terminal and run:

```
pip install --upgrade inductiva
```


Encountering issues? Don’t worry. Head over to our [troubleshooting guide]() to 
work it out.

## Request Your API Access Token
If you don't have a valid API access token, [fill this form](https://docs.google.com/forms/d/e/1FAIpQLSflytIIwzaBE_ZzoRloVm3uTo1OQCH6Cqhw3bhFVnC61s7Wmw/viewform) and request 
your own personal API key.

Once you receive your API token, you can then set the `INDUCTIVA_API_KEY` as an 
environment variable in your terminal:
```
export INDUCTIVA_API_KEY="YOUR_API_KEY"
```

## Verify the Installation with a Test Run

Next, make sure everything is set up correctly with a quick test run.
You have two options to test the installation:
1. through the command line interface (CLI) tool that gets installed
   automatically when the `pip` command runs;
2. programmatically via direct import of the `inductiva` package in a python
   command.

Both options are shown below and both output the same version:

```console
# using the CLI tool ($ is the shell prompt):
$ inductiva --version
inductiva 0.4.2
# programmatically through direct python invocation:
$ python -c 'import inductiva; print(inductiva.__version__)'
0.4.2
```

## Run your First Simulation Example: The Dam Break with Reef3D

In this example, you will use the open-source hydrodynamics REEF3D simulator to
<<<<<<< HEAD
simulate a **2D dam break scenario** where a block of fluid is let to flow under the effect of gravity as follows:

<div align="center">
   <img src="assets/reef3d-dambreak.gif" alt="REEF3D 2D dambreak simulation" width=500>
=======
simulate a **2D dam break scenario** where a block of fluid is let to flow under
the effect of gravity as follows:

<div align="center">
   <img src="./assets/reef3d-dambreak.gif" alt="REEF3D 2D dambreak simulation" width=500>
>>>>>>> e23481db
</div>

With this first example, you learn that running simulations via Inductiva API is
not much different from running them in your local machine. That's the magic
of it all! 

Running a simulation with API involves preparing a Python script with the following
steps:
1. Preparing all the configuration files for the simulation in a single input folder;
2. Instantiate a simulator object that identifies the simulator you want to use.
In this case, we are going to instantiate the REEF3D simulator object;
3. Launch the simulation with the `run` method of the simulator object and pass
a reference to the input folder. This folder will be uploaded to a user's
remote storage and used in the worker machine that will run the simulation;
4. Wait for the simulation to finish and download the results to your local machine.

To make it simpler, in this example, we will download the input folder with all
the configuration files necessary to run the dam break simulation. These files 
<<<<<<< HEAD
were inspired by the REEF3D tutorials available on their [GitHub repository](https://github.com/REEF3D/REEF3D/tree/master/Tutorials/REEF3D_CFD/9_1%202D%20Dam%20Break).

=======
were obtained from the REEF3D tutorials available on their
[GitHub repository](https://github.com/REEF3D/REEF3D/tree/master/Tutorials/REEF3D_CFD/9_1%202D%20Dam%20Break). We
have altered them slightly to reduce the time the simulation takes to run.
>>>>>>> e23481db
Here's how:

```python
import inductiva

# 1 - Download the configuration files for a REEF3D simulation. This folder
# contains the control.txt and ctrl.txt files that configure the parameters of
# the mesh and the simulation, respectively.
input_dir = inductiva.utils.download_from_url(
    "https://storage.googleapis.com/inductiva-api-demo-files/"
    "reef3d-dambreak-example.zip", unzip=True)

# 2 - Initialize the REEF3D simulator object
simulator = inductiva.simulators.REEF3D()

# 3 - Launch the simulation with the downloaded input folder. This will return
# a task object that can be used to monitor the task and download the outputs.
task = simulator.run(input_dir=input_dir)

# 4 - Wait for the simulation to finish and download the outputs to a default
# folder in your local machine named `example_simulation`.
task.wait()
task.download_outputs(output_dir="example_simulation")
```

As the simulation runs information, you will receive information about its progress.
When it finishes, you should see the following folder on your local machine:

```bash
inductiva_output/example_simulation
|
|- DIVEMesh_Decomp
|- DIVEMesh_Log
|- DIVEMesh_Paraview 
|- REEF3D_CFD_VTU
|- REEF3D_Log
|- control.txt
|- ctrl.txt
|- grid-000001.dat
|- grid-000002.dat
|- stderr.txt
|- stdout.txt
```

With the data produced by the simulation on your local machine, you can now post-process
it as you would normally do. For example, you can visualize the contents of the files
in `REEF3D_CFD_VTU` using standard visualization tools such as Paraview.

## What to read next

Learn how to [run one of your own simulation projects]() for the first time through 
the Inductiva API, on the simulator of your choice.

Learn how to [customize the hardware setup]() you use for running your simulations 
through the Inductiva API, and explore the available hardware options to enhance
your project's performance.

If you're looking for inspiration, learn how a group of coastal engineering researchers 
at the University of Porto's Faculty of Engineering have [used the Inductiva API to simulate the most optimal breakwater](https://inductiva.ai/blog/article/scaling-coastal-engineering-projects-inductiva-api) 
to protect some of Portugal's most endangered coastlines.

Troubleshoot installation problems that you might encounter with Inductiva 
API by checking our [troubleshooting guide](#troubleshootingguide), [FAQs](), or
[getting in touch]() with our support team directly.
<|MERGE_RESOLUTION|>--- conflicted
+++ resolved
@@ -62,18 +62,10 @@
 ## Run your First Simulation Example: The Dam Break with Reef3D
 
 In this example, you will use the open-source hydrodynamics REEF3D simulator to
-<<<<<<< HEAD
 simulate a **2D dam break scenario** where a block of fluid is let to flow under the effect of gravity as follows:
 
 <div align="center">
-   <img src="assets/reef3d-dambreak.gif" alt="REEF3D 2D dambreak simulation" width=500>
-=======
-simulate a **2D dam break scenario** where a block of fluid is let to flow under
-the effect of gravity as follows:
-
-<div align="center">
    <img src="./assets/reef3d-dambreak.gif" alt="REEF3D 2D dambreak simulation" width=500>
->>>>>>> e23481db
 </div>
 
 With this first example, you learn that running simulations via Inductiva API is
@@ -92,14 +84,9 @@
 
 To make it simpler, in this example, we will download the input folder with all
 the configuration files necessary to run the dam break simulation. These files 
-<<<<<<< HEAD
-were inspired by the REEF3D tutorials available on their [GitHub repository](https://github.com/REEF3D/REEF3D/tree/master/Tutorials/REEF3D_CFD/9_1%202D%20Dam%20Break).
-
-=======
 were obtained from the REEF3D tutorials available on their
 [GitHub repository](https://github.com/REEF3D/REEF3D/tree/master/Tutorials/REEF3D_CFD/9_1%202D%20Dam%20Break). We
 have altered them slightly to reduce the time the simulation takes to run.
->>>>>>> e23481db
 Here's how:
 
 ```python
