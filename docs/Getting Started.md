--- conflicted
+++ resolved
@@ -42,7 +42,6 @@
 ## Verify the Installation with a Test Run
 
 Next, make sure everything is set up correctly with a quick test run.
-<<<<<<< HEAD
 You have two options to test the installation:
 1. through the command line interface (CLI) tool that gets installed
    automatically when the `pip` command runs;
@@ -59,11 +58,6 @@
 $ python -c 'import inductiva; print(inductiva.__version__)'
 0.4.2
 ```
-
-## Project Example
-Finally, check out this Project Example to demonstrate how you can run simulations 
-through the Inductiva API.
-=======
 
 ## Run your First Simulation Example: The Dam Break with Reef3D
 
@@ -134,7 +128,6 @@
 With the data produced by the simulation on your local machine, you can now post-process
 it as you would normally do. For example, you can visualize the contents of the files
 in `REEF3D_CFD_VTU` using standard visualization tools such as Paraview.
->>>>>>> 960c0b7f
 
 ## What to read next
 
