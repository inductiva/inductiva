# Reef3D

REEF3D is an open-source hydrodynamics framework with a focus on coastal, marine 
and hydraulic engineering flows. Tailor-made multiphysics solvers are available 
for a range of relevant problems (e.g. sediment transport or floating body
dynamics). The modular programming approach allows the framework to incorporate
a range of different flow solvers which together represent all relevant length
scales. Depending on the wave or flow conditions, the following optimized
hydrodynamic modules are available:

- **REEF3D::CFD** solves the Navier-Stokes equations in three dimensions. For 
near-field simulations with a complex free surface pattern,  it uses a two-phase 
flow approach with the level set method for interface capturing.
- **REEF3D::FNPF** is a three-dimensional fully nonlinear potential flow solver. 
It is massively parallelized and can be used to create large-scale
phase-resolved sea states at all water depths.
- **REEF3D::SFLOW** is a depth-averaged model, solving the non-hydrostatic
shallow water equations ideal for near-shore hydrodynamics and river flow.

## Running a simulation

Reef3D in Inductiva API executes two sequential steps:

- the meshing with **DiveMESH**;
- the simulation with **Reef3D**. 

Each step is configured with input files, `control.txt` and `ctrl.txt`,
respectively. Other files may be used to inform the simulator about the grid,
geographical data or wave information. Reef3D has strict naming policies for
each file and we recommend users to follow
[their guidelines](https://reef3d.wordpress.com/user-guide/). 

To run the simulation users pass a folder with the above files and all others 
required to run the simulation. The folder is then uploaded to Inductiva API and 
the simulation is executed. The output files are then downloaded to the user's 
machine. 

The parallelization of the simulation is handled automatically by Inductiva API, 
based on the number of cores available in the machine.

**General Arguments:**
- `on`: set the machines where the simulations will run. Check
[here](https://tutorials.inductiva.ai/intro_to_api/computational-infrastructure.html#available-computational-resources) 
for further detail. If not selected the simulations will be picked-up by a
default pool shared by everyone.
- `storage_dir`: set the directory where the output files will be stored in the 
cloud. If not selected the output files will be stored in a folder named with
the  task id of the simulation.
- `n_vcpus`: number of virtual CPUs / threads that will be used to configure the
MPI parallism. This number needs to be set consistently with parameter
`M 10` to be set in both `control.txt` and `ctrl.txt` configurations files.


For further information on handling the task of the simulation see
[here](https://tutorials.inductiva.ai/intro_to_api/tasks.html).

## Example

Here, we follow the tutorial with
[regular wave propagation](https://github.com/REEF3D/REEF3D/tree/ed0c8d7a6110892706357f72e0404bd63034efa5/Tutorials/REEF3D_FNPF/9_1%20Regular%20Wave%20Propagation)
from Reef3D repository.

```python
import inductiva

input_dir = inductiva.utils.download_from_url(
    "https://storage.googleapis.com/inductiva-api-demo-files/"
    "reef3d-input-example.zip", unzip=True)

reef3d = inductiva.simulators.REEF3D()

task = reef3d.run(input_dir=input_dir)

task.wait()

task.download_outputs()
```

## A slighly more advanced example
Let's now run a more advanced example, one that will also require a lot more
compute power, and will illustrate more advanced features of the API. More
specifically, we will use the API to run the "3D Dam Break Scenarion with
Obstacle" that can be found in 
[Reef3D tutorials](https://github.com/REEF3D/REEF3D/tree/master/Tutorials/REEF3D_CFD/10_2%203D%20Dam%20Break%20with%20Obstacle). As explained before, there are
two files that are required to configure the simulation:

* [control.txt](https://github.com/REEF3D/REEF3D/blob/master/Tutorials/REEF3D_CFD/10_2%203D%20Dam%20Break%20with%20Obstacle/control.txt)
* [ctrl.txt](https://github.com/REEF3D/REEF3D/blob/master/Tutorials/REEF3D_CFD/10_2%203D%20Dam%20Break%20with%20Obstacle/ctrl.txt)

Let's start by downloading both of these files and adding them to a folder named
"10_2_3D_Dam_Break_with_Obstacle" inside our working folder. Just download each
file directly from GitHub (use "Download raw file" option) and move them to
the "10_2_3D_Dam_Break_with_Obstacle" local folder (that you also need to create
locally).

Before we proceed, let's inspect the files to check three Reed3D parameters that
are important to understand before we configure our simulation run. These
parameters are: `N 41`, `P 30` and `M 10`:


**control.txt (for DiveMESH):**
```
C 11 21
C 12 21
C 13 21
C 14 21
C 15 21
C 16 21

B 1 0.025
B 10 0.0 2.0 0.0 1.0 0.0 1.0
O 10 1.2 1.4 0.4 0.6 0.0 1.0

M 10 4    <---- defines the nr. of processors for parallel computations (4)
```

**ctrl.txt (for Reef3D):**
```
D 10 4
D 20 2
D 30 1
F 30 3
F 40 3
F 54 0.5
F 56 0.7
N 40 3
N 41 25.0    <---- set the maximum modeled time (25 seconds).
N 45 50000
N 47 0.2
M 10 4    <---- defines the nr. of processors for parallel computations (4)
P 10 1
P 30 0.01    <---- defines the rate of paraview results (1 frame per 0.01 s)
T 10 0
W 22 -9.81
```

Observe that parameter `M 10`, which controls the level of parallelism, is
set to 4 threads/vCPUs, a very low number. Depending on the number of vCPUs we
effectively wish to use for running the simulation, we will need to manually
change  `M 10` on **both files** to match the specs of corresponding the VM. 
We will be using GCP VMs of the c2d family, which tend to provide a very good 
price-performance point, especially when you run them in spot mode. More 
specifically, we will be using the larger `c2d-highcpu-112` machines with  
112 vCPUs and 2GB of RAM per vCPU (this simulation will not require more than
224GB of RAM). 

We will be setting `M 10 56` on both files. Note that this is half the
available number of vCPUs available on the VM (112!). Actually, running on only
half of the vCPUs may provide significantly faster simulation times than running
on all the vCPUs *for some simulators / VM types*. This has to do with the fact
that these VMs run on processors with hyperthreading, meaning that two threads 
will run per  physical core. One of the issues with hyperthreading is that it
increases thread competition for cache (which is fixed), and this may lead to
some contention issues for I/O heavy simulators, as seems to be the case for
Reef3D. 

Indeed, Reef3D produces a huge amount of data. As it is currently configured, 
this simulation would produce several dozen gigabytes of data. To reduce that
amount of data produced, we can reduce the rate at which (Paraview) data is
being produced (parameter `P 30`). Therefore, we will set `P 30 0.04` and 
request Reef3D to "only" generate 25 frames per second (instead of 100 frames
per second as it was initially configure). Also, just in case, we will request
our machine to be equipped with a 20GB partition (just for data), using the 
`data_disk_gb` parameter of the `inductiva.resources.MachineGroup` class.

Here is the final script:

```python
import inductiva


machine_group = inductiva.resources.MachineGroup(
    machine_type="c2d-highcpu-112",    
    spot=True,
    data_disk_gb=20)
machine_group.start()

reef3d = inductiva.simulators.REEF3D()

task = reef3d.run(
    input_dir="./10_2_3D_Dam_Break_with_Obstacle",
    on=machine_group,
    n_vcpus=56,
    storage_dir="3D_dam_break_with_obstacle")

task.wait()
machine_group.terminate()
task.print_summary()
```

You should see something like this when you run this script end to end (it
should take approximately 15 minutes)

```bash
Registering MachineGroup configurations:
> Name:         api-ktq7n9w81gek0kx82agu3znoj
> Machine Type: c2d-highcpu-112
> Data disk size:    20 GB
> Number of machines: 1
> Spot:               True
> Estimated cloud cost of machine group: 0.814 $/h
 >> You are spending 5.7x less by using spot machines.
Starting MachineGroup(name="api-ktq7n9w81gek0kx82agu3znoj"). This may take a few minutes.
Note that stopping this local process will not interrupt the creation of the machine group. Please wait...
Machine Group api-ktq7n9w81gek0kx82agu3znoj with c2d-highcpu-112 machines successfully started in 0:00:19.
The machine group is using the following quotas:

                      USED BY RESOURCE     CURRENT USAGE     MAX ALLOWED
 cost_per_hour        0.81424              0.81424           20
 total_num_machines   1                    1                 10
 total_num_vcpus      112                  112               150

Task Information:
> ID:                    n90hpbaiaa26jjb1d93zgbqgn
> Method:                reef3d
> Local input directory: 10_2_3D_Dam_Break_with_Obstacle
> Submitting to the following computational resources:
 >> Machine Group api-ktq7n9w81gek0kx82agu3znoj with c2d-highcpu-112 machines
Preparing upload of the local input directory 10_2_3D_Dam_Break_with_Obstacle (392 B).
Input archive size: 637 B
Uploading input archive...
100%|███████████████████████████████████████████████████████████████████████████████| 637/637 [00:00<00:00, 1.37kB/s]
Local input directory successfully uploaded.
Task n90hpbaiaa26jjb1d93zgbqgn submitted to the queue of the Machine Group api-ktq7n9w81gek0kx82agu3znoj with c2d-highcpu-112 machines.
Number of tasks ahead in the queue: 0
Simulation metadata logged to: inductiva_output/task_metadata.json
Task n90hpbaiaa26jjb1d93zgbqgn configurations metadata saved to the tasks metadata file task_metadata.json in the current working directory.
Consider tracking the status of the task via CLI:
<<<<<<< HEAD
	inductiva tasks list --id ggkjuzhivoon56vkozgqxapfk
=======
	inductiva tasks list --task-id n90hpbaiaa26jjb1d93zgbqgn
>>>>>>> 43fbac29
Or, tracking the logs of the task via CLI:
	inductiva logs n90hpbaiaa26jjb1d93zgbqgn
Task n90hpbaiaa26jjb1d93zgbqgn successfully queued and waiting to be picked-up for execution...
The task n90hpbaiaa26jjb1d93zgbqgn is about to start.
Task n90hpbaiaa26jjb1d93zgbqgn has started and is now running remotely.
 Task n90hpbaiaa26jjb1d93zgbqgn completed successfully.
Downloading stdout and stderr files to inductiva_output/n90hpbaiaa26jjb1d93zgbqgn...
Partial download completed to inductiva_output/n90hpbaiaa26jjb1d93zgbqgn.
Successfully requested termination of MachineGroup(name="api-ktq7n9w81gek0kx82agu3znoj").
Termination of the machine group freed the following quotas:

                      FREED BY RESOURCE     CURRENT USAGE     MAX ALLOWED
 cost_per_hour        0.81424               0                 20
 total_num_machines   1                     0                 10
 total_num_vcpus      112                   0                 150


Task status: success
Wall clock time:  0:13:51
Time breakdown:
	Input upload:              0.63 s
	Time in queue:             24.34 s
	Container image download:  3.37 s
	Input download:            0.08 s
	Input decompression:       0.00 s
	Computation:               0:07:38
	Output compression:        0:05:04
	Output upload:             40.08 s
Data:
	Size of zipped output:    3.09 GB
	Size of unzipped output:  7.51 GB
	Number of output files:   35751
```

While the script is running, you can check the stdout of the simulation process
in real time by issuing (please change to the id of your task):

```bash
inductiva logs n90hpbaiaa26jjb1d93zgbqgn
```

The command line above is shown in the execution trace, so you can just
copy and paste it to a new terminal (which needs also to have the API key set
as an environment variable).

Once the script finishes, and you see the summary of the task, you can download
the resulting files. Observe in the summary above that quite some data was 
produced: 35751 files for a total of 7.51 GB before compression.

You can download the (zipped) data by creating a simple script such as this:
```python
import inductiva

# You can retreive a Task by ID
task = inductiva.tasks.Task("n90hpbaiaa26jjb1d93zgbqgn")

task.download_outputs()
```

Or, perhaps more conveniently, you can use Inductiva's Command Line Interface
(CLI) to list the contents of your personal remote storage and then download
them:
```bash
inductiva storage list
```
which should get you something like this (you may have other contents)

```
 NAME                          SIZE      CREATION TIME
 3D_dam_break_with_obstacle/   3.09 GB   26 Jun, 07:39:11
```

And you can donwload the folder produced by this task by doing:

```bash
inductiva tasks download n90hpbaiaa26jjb1d93zgbqgn
```
## What to read next

If you are interested in Reef3D, you may also be interested in checking the
following related simulators that are also avaiable via Inductiva API:

* [SCHISM](SCHISM.md)
* [SWAN](SWAN.md)
* [SWASH](SWASH.md)
* [XBeach](XBeach.md)<|MERGE_RESOLUTION|>--- conflicted
+++ resolved
@@ -226,11 +226,7 @@
 Simulation metadata logged to: inductiva_output/task_metadata.json
 Task n90hpbaiaa26jjb1d93zgbqgn configurations metadata saved to the tasks metadata file task_metadata.json in the current working directory.
 Consider tracking the status of the task via CLI:
-<<<<<<< HEAD
 	inductiva tasks list --id ggkjuzhivoon56vkozgqxapfk
-=======
-	inductiva tasks list --task-id n90hpbaiaa26jjb1d93zgbqgn
->>>>>>> 43fbac29
 Or, tracking the logs of the task via CLI:
 	inductiva logs n90hpbaiaa26jjb1d93zgbqgn
 Task n90hpbaiaa26jjb1d93zgbqgn successfully queued and waiting to be picked-up for execution...
