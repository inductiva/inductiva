[metadata]
name = inductiva
version = attr: inductiva.__version__
description = Python client for the Inductiva API
long_description = file: README.md
long_description_content_type = text/markdown
author = Inductiva Research Labs
author_email = contact@inductiva.ai
url = https://github.com/inductiva/inductiva
classifiers =
  Programming Language :: Python :: 3
  Operating System :: OS Independent

[options]
packages = find:
python_requires = >=3.8
install_requires =
  certifi >= 14.5.14
  frozendict ~= 2.3.4
  setuptools >= 21.0.0
  typing-extensions ~= 4.3.0
  urllib3 ~= 1.26.7
  python-dateutil
  absl-py
  jinja2
  tabulate
  tqdm
  websocket-client
  pyyaml

[options.package_data]
<<<<<<< HEAD
inductiva.localization = translations/**
inductiva.completions = v0-4-3/**
=======
inductiva.localization = 
  translations/**
inductiva.resources = 
  machine_types.yaml
>>>>>>> 61d6c542

[options.packages.find]
exclude =
  tests
  tests.*



[options.entry_points]
console_scripts =
  inductiva = inductiva._cli:main<|MERGE_RESOLUTION|>--- conflicted
+++ resolved
@@ -29,15 +29,11 @@
   pyyaml
 
 [options.package_data]
-<<<<<<< HEAD
-inductiva.localization = translations/**
 inductiva.completions = v0-4-3/**
-=======
 inductiva.localization = 
   translations/**
 inductiva.resources = 
   machine_types.yaml
->>>>>>> 61d6c542
 
 [options.packages.find]
 exclude =
