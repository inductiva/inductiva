--- conflicted
+++ resolved
@@ -83,11 +83,7 @@
 you from inadvertently spinning up too many resources, the API imposes certain 
 limitations on the quantity and types of machines that you can launch. For details 
 on these limitations, please consult the
-<<<<<<< HEAD
-[User Quotas](http://docs.inductiva.ai/en/latest/api_reference/tiers_and_quotas.html)
-=======
 [User Quotas](http://docs.inductiva.ai/en/latest/api_reference/tiers_and_quotas.html) 
->>>>>>> d2c8259d
 we put in place through the current version of the API.
 
 ````{eval-rst}
