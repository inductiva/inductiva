--- conflicted
+++ resolved
@@ -126,13 +126,8 @@
 task2 = simulator.run(input_dir=input_dir,
                       sim_config_filename="params.txt")
 
-<<<<<<< HEAD
-print(task1.get_info().to_dict()['project']) # "my_xbeach_project"
-print(task2.get_info().to_dict()['project']) # "userab1cdef2" (default project)
-=======
 print(task1.get_info().project) # "my_xbeach_project"
 print(task2.get_info().project) # "userab1cdef2" (default project)
->>>>>>> 48325a31
 
 ```
 
@@ -165,13 +160,8 @@
 task2 = simulator.run(input_dir=input_dir,
                       sim_config_filename="params.txt")
 
-<<<<<<< HEAD
-print(task1.get_info().to_dict()['project']) # "my_xbeach_project"
-print(task2.get_info().to_dict()['project']) # "userab1cdef2" (default project)
-=======
 print(task1.get_info().project) # "my_xbeach_project"
 print(task2.get_info().project) # "userab1cdef2" (default project)
->>>>>>> 48325a31
 ```
 
 At any moment, the user can query what project is currently **open** for task submission
