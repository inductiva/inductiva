In this guide, we will walk you through setting up and running FVCOM, one 
of the built-in simulators available through the Inductiva API. 

We will cover:

- An overview of how we compiled FVCOM (fvcom and fvcom_estuary binaries.)
- Generating a valid namelist file for configuring your simulations.
- Example code to help you get started with simulations.

# FVCOM

<<<<<<< HEAD
FVCOM (Finite Volume Community Ocean Model)
is a 3D hydrodynamic model specifically designed for simulating coastal 
and ocean dynamics. It uses an unstructured grid and finite-volume methods, 
making it highly adaptable for modeling complex coastlines, estuaries, 
and bathymetry.
=======
FVCOM (Finite Volume Community Ocean Model) is a 3D hydrodynamic model 
specifically designed for simulating coastal and ocean dynamics. It uses an
unstructured grid and finite-volume methods, making it highly adaptable for 
modeling complex coastlines, estuaries, and bathymetry.
>>>>>>> 594f753f

FVCOM excels at simulating ocean circulation, tides, and coastal processes, 
providing high-resolution outputs for water currents, temperature, salinity, 
and ecosystem interactions. It’s a valuable tool for studying marine 
ecosystems, coastal environments, and the impacts of climate change on 
ocean systems.

## Running FVCOM Simulations

We have compiled two versions:

- fvcom: The standard version for general use.
- fvcom_estuary: Configured to run the Estuary test case included with FVCOM.

Users can check the compilation modules used in each binary in the 
respective `make.inc` files located at `/make.inc` and `/make_estuary.inc`.

If you encounter issues with the input namelist file, the following Python 
script will generate a valid `.nml` file in your working directory:

```python
import inductiva

# Instantiate machine group
machine_group = inductiva.resources.MachineGroup("c2-standard-4")
machine_group.start()

# Set simulation input directory
input_dir = inductiva.utils.download_from_url(
    "https://storage.googleapis.com/inductiva-api-demo-files/"
    "fvcom-input-example.zip", unzip=True)

# Initialize the Simulator
fvcom = inductiva.simulators.FVCOM()

# Run simulation with config files in the input directory
task = fvcom.run( input_dir=input_dir,
                  working_dir="run/",
                  create_namelist="tst",
                  n_vcpus=1,
                  on=machine_group)

task.wait()
machine_group.terminate()

task.download_outputs()
```

## Example Code

Below is an example where we run a simple FVCOM test scenario to verify 
that the simulator is working correctly, using **1 MPI process** and a **debug level of 7**:

```{literalinclude} ../../examples/fvcom/fvcom.py
:language: python
```

**Closing Notes**: If you encounter issues with the timezone argument in the `nml` file, please set it to `None` or `UTC` as a workaround. For more information, 
check the [bug report](https://github.com/FVCOM-GitHub/FVCOM/issues/27).

All simulation parameters were changed to make sure it runs in a reasonable time.<|MERGE_RESOLUTION|>--- conflicted
+++ resolved
@@ -9,18 +9,10 @@
 
 # FVCOM
 
-<<<<<<< HEAD
-FVCOM (Finite Volume Community Ocean Model)
-is a 3D hydrodynamic model specifically designed for simulating coastal 
-and ocean dynamics. It uses an unstructured grid and finite-volume methods, 
-making it highly adaptable for modeling complex coastlines, estuaries, 
-and bathymetry.
-=======
 FVCOM (Finite Volume Community Ocean Model) is a 3D hydrodynamic model 
 specifically designed for simulating coastal and ocean dynamics. It uses an
 unstructured grid and finite-volume methods, making it highly adaptable for 
 modeling complex coastlines, estuaries, and bathymetry.
->>>>>>> 594f753f
 
 FVCOM excels at simulating ocean circulation, tides, and coastal processes, 
 providing high-resolution outputs for water currents, temperature, salinity, 
