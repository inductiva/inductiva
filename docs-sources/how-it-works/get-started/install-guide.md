# Install the Inductiva Python Package

Set up in seconds – Install the Inductiva package and start running simulations effortlessly!

### Before You Start

Make sure you have a compatible version of Python (>=3.9) and pip installed, plus some basic Python knowledge.

Check our <a href="/guides/systemrequirements">System Prep guide</a> to help you check these essentials before getting started.

<!-- Check our <a href="https://docs.inductiva.ai/en/latest/preinstallation/system/system-requirements.html#">System Prep guide</a> to help you check these essentials before getting started.   -->

## Step 1: Install the Package

Open your Terminal (Linux/MacOS) or Command Prompt/PowerShell (Windows) and enter:

```python
pip install inductiva
```

If you encounter any issues during installation, please refer to our <a href="/guides/how-it-works/basics/troubleshooting">troubleshooting guide</a> for assistance.

## Step 2: Authenticate Using Inductiva's CLI (Command Line Interface)

Now that the Inductiva package is installed, run the authentication command:

```python
inductiva auth login
```

You should see the INDUCTIVA text art:
<div align="left">
    <img src="../_static/inductiva_authenticate.png" alt="inductiva_authenticate" width="700">
</div>
<br>

> ⚠️ **Warning**
> Windows users might experience an error when trying to authenticate this way, meaning that Inductiva's CLI (Command Line Interface) was not successfuly installed.
> If this is the case, follow the instructions to Authenticate Using the Python API. Otherwise, move to Step 3.

#### If you got an error and did not get the INDUCTIVA text art

If you weren't able to authenticate using Inductiva's CLI (Command Line Interface), you can do it directly within a Python script.

On your Command Prompt/PowerShell start your Python interpreter:

```python
python
```

You should get a message with the Python version.
Then type:

```python
import inductiva
inductiva.auth.login()
```

You should now see the INDUCTIVA text art. Proceed to Step 3.

## Step 3: Complete your authentication with your API Key

Right below the INDUCTIVA text art, you are prompted to "Please paste your API Key here:".
Retrieve your API Key from [Inductiva's web Console](https://console.inductiva.ai/account/profile), and paste it there.

To confirm your authentication, type:

```python
inductiva user info
```

This will display your account information, confirming that the API key has been stored successfully.

<<<<<<< HEAD
```{banner}
:origin: how_it_works_install_guide
=======
```{banner_small}
:origin: install-guide
>>>>>>> 772617b8
```<|MERGE_RESOLUTION|>--- conflicted
+++ resolved
@@ -71,11 +71,6 @@
 
 This will display your account information, confirming that the API key has been stored successfully.
 
-<<<<<<< HEAD
-```{banner}
-:origin: how_it_works_install_guide
-=======
 ```{banner_small}
 :origin: install-guide
->>>>>>> 772617b8
 ```