--- conflicted
+++ resolved
@@ -110,7 +110,6 @@
 ⏰ Setting a Time-to-Live on Your Simulations <recipes/set-task-ttl/set-task-ttl>
 👀 Real-Time Monitoring & Conditional Auto Termination <recipes/real-time-simulation-monitoring>
 ```
-<<<<<<< HEAD
 
 ```{toctree}
 ---
@@ -121,17 +120,4 @@
 
 Minimize simulation data <cloud-storage/cloud-storage>
 
-```
-
-```{toctree}
----
-caption: Save Costs
-maxdepth: 2
-hidden: true
----
-
-💢 Minimize simulation data <save-costs/save_storage>
-
-```
-=======
->>>>>>> 906efb41
+```