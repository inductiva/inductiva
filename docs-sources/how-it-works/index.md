--- conflicted
+++ resolved
@@ -54,12 +54,6 @@
 💰 How much does a simulation cost in Inductiva? <basics/how-much-does-it-cost>
 🔒 Inductiva Quotas <basics/quotas>
 💥 How many cores can be used? <basics/how-many-cores>
-<<<<<<< HEAD
-📌 Pick a cloud machine for your simulation <basics/pick-cloud-machine>
-✈️ Start your first cloud machine with Inductiva <basics/start-first-machine>
-🛠️ Troubleshoot installation <basics/troubleshooting>
-=======
->>>>>>> 3712482c
 🗑️ Uninstallation guide <basics/uninstall_inductiva>
 
 ```
