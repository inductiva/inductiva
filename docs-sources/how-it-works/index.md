# How It Works

At Inductiva, we want to provide you with the knowledge and tools you need to scale your simulations.

We've prepared a collection of helpful guides to support you navigating Inductiva's platform
with ease.
We offer **The Basic** to get you started, **Recipes** with practical scripts to solve specific problems, and **Best Practices** to help you optimize your workflow, save time and money, and use the platform more efficiently.

Whether you're a beginner or an advanced user, this page is designed to support you at every step.

```{toctree}
---
caption: The Building Blocks
maxdepth: 2
hidden: true
---

building-blocks/index

```

```{toctree}
---
caption: Get Started with Inductiva 
maxdepth: 3
hidden: true
---

🚀 Install Inductiva API in 2 steps <get-started/install-guide>
⏩ Quick-Start guide <get-started/quick-start-guide>
📌 Pick a cloud machine for your simulation <get-started/pick-cloud-machine>
✈️ Start your first cloud machine with Inductiva <get-started/start-first-machine>
🛠️ Troubleshoot installation <get-started/troubleshooting>

```

```{toctree}
---
caption: Introduction to Inductiva API
maxdepth: 3
hidden: true
---

intro/how_it_works
intro/tasks
intro/shared_dedicated_resources
intro/data_flow
intro/computational-infrastructure
intro/benchmarking
intro/configuring-simulators
intro/projects
setup/system/system-requirements
setup/troubleshooting
setup/uninstall_inductiva
```

```{toctree}
---
caption: The Basics
maxdepth: 2
hidden: true
---

💲 How much compute time does 5$US provide <basics/compute-5usd>
💰 How much does a simulation cost in Inductiva? <basics/how-much-does-it-cost>
🔒 Inductiva Quotas <basics/quotas>
💥 How many cores can be used? <basics/how-many-cores>
🗑️ Uninstallation guide <basics/uninstall_inductiva>

```

```{toctree}
---
caption: Recipes
maxdepth: 3
hidden: true
---

⬇️ Download specific files from a group of tasks <recipes/download-file-from-project>
📤 Export your files to AWS S3 <recipes/export-files-to-aws/index>
🧪 Generate a Dataset <recipes/generate-dataset>
<<<<<<< HEAD
🗑️ Clean Up Storage by Condition <recipes/storage-related/index>
=======
⏰ Setting a Time-to-Live on Your Simulations <recipes/set-task-ttl/set-task-ttl>
>>>>>>> baf92985
```

```{toctree}
---
caption: Save Costs
maxdepth: 2
hidden: true
---

💢 Minimize simulation data <save-costs/save_storage>

```<|MERGE_RESOLUTION|>--- conflicted
+++ resolved
@@ -79,11 +79,8 @@
 ⬇️ Download specific files from a group of tasks <recipes/download-file-from-project>
 📤 Export your files to AWS S3 <recipes/export-files-to-aws/index>
 🧪 Generate a Dataset <recipes/generate-dataset>
-<<<<<<< HEAD
 🗑️ Clean Up Storage by Condition <recipes/storage-related/index>
-=======
 ⏰ Setting a Time-to-Live on Your Simulations <recipes/set-task-ttl/set-task-ttl>
->>>>>>> baf92985
 ```
 
 ```{toctree}
