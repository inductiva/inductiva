--- conflicted
+++ resolved
@@ -37,6 +37,7 @@
 > If this is the case, follow the instructions to Authenticate Using the Python API. Otherwise, move to Step 3.
 
 #### If you got an error and did not get the INDUCTIVA text art
+
 If you weren't able to authenticate using Inductiva's CLI (Command Line Interface), you can do it directly within a Python script.  
 
 On your Command Prompt/PowerShell start your Python interpreter:
@@ -52,10 +53,10 @@
 import inductiva
 inductiva.auth.login()
 ```
+
 You should now see the INDUCTIVA text art. Proceed to Step 3.
 
-
-## Step 3: Complete your authentication with your API Key 
+## Step 3: Complete your authentication with your API Key
 
 Right below the INDUCTIVA text art, you are prompted to "Please paste your API Key here:".
 Retrieve your API Key from [Inductiva's web Console](https://console.inductiva.ai/account/profile), and paste it there.
@@ -65,9 +66,5 @@
 ```python
 inductiva user info
 ```
-This will display your account information, confirming that the API key has been stored successfully.  
 
-<<<<<<< HEAD
-This will display your account information, confirming that the API key has been stored successfully.
-=======
->>>>>>> 6388da32
+This will display your account information, confirming that the API key has been stored successfully.  