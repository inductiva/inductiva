--- conflicted
+++ resolved
@@ -2,23 +2,12 @@
 
 At Inductiva, you pay only for what you use, when you use it. In short:
 1. Buy credits whenever you need them
-  - A one-time **Platform Fee**(%) is applied at top-up. 
+  - A one-time **Platform Fee**(%) is applied at top-up.
 2. The credits are then consumed in a pay-as-you-go fashion
   - A **Task Orchestration Fee** is applied per simulation run to cover orchestration and management overhead;
   - The cloud provider's resource usage costs (Compute, Storage, Data Transfer) are subtracted from your balance.
 
-<<<<<<< HEAD
-| Cost  | What is it? | When is it applied? | How's it calculated? | How much is it? (Approximately) |
-| --------------- | ------------- | ------------- | ------------- | ------------- |
-| Compute |  Cost of the cloud machine where the simulation is run | While the cloud machine is active, regardless if it's running a simulation or not | Price per hour (*) times Machine's Uptime | A core-hour costs approx. 0.01\$US in Spot mode (**); and between 0.04\$US and 0.07\$US in regular mode |
-| Storage | Cost of keeping files in the user's cloud bucket | While there are files stored in the cloud bucket | Price per GB per month x How long it's been stored | Around 0.02\$US per GB per month |
-| Data Export (Downloading) |  Cost of extracting data from the cloud provider, such as downloading it to a local computer or sending it to another cloud | Whenever the user exports data; OR or when shared data is exported by someone else. | Price per GB x Volume of data exported | Around 0.12\$US per GB |
-| Data Import (Uploading) |  Cost of uploading data to the cloud provider | N/A | N/A | No cost |
-
-(*) The price/hour of the machines depend on their attributes, namely the number of vCPUs and the amount of RAM per vCPU. The price/hour fora machine with the same attributes may still vary depending on the globe region where it's hosted. Inductiva grants access to hundreds of machines, and empowers the user to select the best option for your simulation use-case - see how to Pick your cloud machine.
-=======
 **No subscriptions or hidden charges!**
->>>>>>> 498b6501
 
 
 | Usage Costs  | What is it? | When is it applied? | How is it calculated? | How much is it? (Approximately) |
@@ -30,17 +19,7 @@
 | Data Export (Downloading) |  Cloud provider's cost of extracting data from the cloud provider, such as downloading it to a local computer or sending it to another cloud | Whenever the user exports data; OR when shared data is exported by someone else | Price per GB x Volume of data exported | Around 0.12 US\$ per GB |
 | Data Import (Uploading) |  Cloud provider's cost of uploading data to the cloud provider | N/A | N/A | No cost |
 
-<<<<<<< HEAD
-## Inductiva's Platform Fee
-Inductiva's fee comes solely from the percentage applied when purchasing credits.
-1. Users purchase credits whenever they want via Stripe;
-2. We deduct a Platform fee (%) from each top-up, so your available credits will be the top-up amount minus the fee;
-3. The Compute, Storage and Data Transfer costs are subtracted from the credits only while they are being used.
-
-Check out the <a href="https://inductiva.ai/pricing">Pricing page</a> for more information about our price model.
-=======
-(*) The price/hour of the machines depend on their attributes, namely the number of vCPUs and the amount of RAM per vCPU. The price/hour for a machine with the same attributes may still vary depending on the globe region where it's hosted. Inductiva grants access to hundreds of machines, and empowers the user to select the best option for your simulation use-case - [Inductiva's Machines top picks](https://inductiva.ai/machines?view=top-picks).   
->>>>>>> 498b6501
+(*) The price/hour of the machines depend on their attributes, namely the number of vCPUs and the amount of RAM per vCPU. The price/hour for a machine with the same attributes may still vary depending on the globe region where it's hosted. Inductiva grants access to hundreds of machines, and empowers the user to select the best option for your simulation use-case - [Inductiva's Machines top picks](https://inductiva.ai/machines?view=top-picks).
 
 (**) __Spot__ instances are a type of virtual machine offering at significantly reduced costs compared to regular instances, with the downside that they can be terminated at any time. This characteristic makes spot ideal for budget-conscious users when cost savings outweigh the risk of unexpected termination, namely if the task is expected to finish in a short timeframe.
 
@@ -49,7 +28,18 @@
 - Enterprise: 0.01 US\$ per run
 - Academia: 0.005 US\$ per run
 
-<<<<<<< HEAD
+## Inductiva's Platform Fee
+Inductiva's fee comes solely from the percentage applied when purchasing credits.
+1. Users purchase credits whenever they want via Stripe;
+2. We deduct a Platform fee (%) from each top-up, so your available credits will be the top-up amount minus the fee;
+3. The Compute, Storage and Data Transfer costs are subtracted from the credits only while they are being used.
+
+Check out the <a href="https://inductiva.ai/pricing">Pricing page</a> for more information about our price model.
+
+
+## Inductiva's Task Orchestration Fee
+This small fee is applied to each simulation run to ensure fairness across users by aligning infrastructure costs with actual usage. Running hundreds of vCPUs carries higher shared costs than smaller numbers of runs, and this adjustment helps balance usage so everyone pays more in line with the resources they consume.
+
 This per-run orchestration fee applies to tasks run from 1 Dec, 2025, in addition to the computation costs.
 
 
@@ -58,16 +48,6 @@
 
 💡Consider for example **Inductiva’s top pick machine**, the c2d-highcpu-112.
 This 112-core machine with 224GM of RAM can cost you as little as 0.68\$US per hour in spot mode. So, 5\$US will let you use this machine for more than 6 hours, which is equivalent to about 700 core-hours.
-=======
-This per-run fee applies only to tasks run from 1 Dec 2025.
-
-
-## How much can you accomplish with 5\$US
-How much compute time will 5 US\$ get you at Inductiva? Well, 5 US\$ can actually get you quite a lot compute time!
- 
-💡Consider for example **Inductiva’s top pick machine**, the c2d-highcpu-112. 
-This 112-core machine with 224GM of RAM can cost you as little as 0.68 US\$ per hour in spot mode. So, 5 US\$ will let you use this machine for more than 6 hours, which is equivalent to about 700 core-hours. 
->>>>>>> 498b6501
 
 
 ## How do you control your costs
