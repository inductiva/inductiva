--- conflicted
+++ resolved
@@ -22,19 +22,7 @@
 
 By default, Inductiva executes computational workloads on Google Cloud Platform (GCP). This means that the simulations initiated through our API are executed on one or more virtual machines (VMs) hosted on GCP.
 
-<<<<<<< HEAD
 Each VM family offers multiple machine types with different specifications to match your simulation requirements and budget. For detailed information about specific machine types available within each family through Inductiva, including pricing and performance characteristics, explore our [complete machine catalog](https://inductiva.ai/machines).
-=======
-There are several families of Virtual Machines (VMs) made available by Inductiva on 
-Google Cloud Platform (GCP):
-
-- [**Compute-optimized Machines**](https://cloud.google.com/compute/docs/compute-optimized-machines): Ideal for CPU-intensive simulations requiring high-performance processors and optimized compute-to-memory ratios.
-- [**Memory-optimized Machines**](https://cloud.google.com/compute/docs/memory-optimized-machines): Perfect for memory-intensive applications that require large amounts of RAM.
-- [**General-purpose Machines**](https://cloud.google.com/compute/docs/general-purpose-machines): Versatile VMs that provide a balanced mix of compute, memory, and networking resources, suitable for a wide range of simulation workloads.
-- [**Accelerator-optimized Machines**](https://cloud.google.com/compute/docs/accelerator-optimized-machines): Specialized VMs equipped with GPUs and other accelerators for high-performance computing tasks that benefit from parallel processing capabilities.
-
-Each VM family offers multiple machine types with different specifications to match your simulation requirements and budget. For detailed information about specific machine types available within each family through Inductiva, including pricing and performance characteristics, explore our [complete machine catalog](https://console.inductiva.ai/machine-groups/instance-types).
->>>>>>> 714911ef
 
 These machine types allow for the customization of
 [MachineGroups](computational_resources/machinegroup_class.md),
