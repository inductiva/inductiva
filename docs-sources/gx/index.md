<<<<<<< HEAD
# The Inductiva Guide to GX ☢️

=======
# The Inductiva Guide to GX ⚛️
>>>>>>> 0d5e0b2a
Your resource hub for all things GX at Inductiva. Whether you're just starting out or an experienced user, you'll find the resources you need to accelerate your GX simulations using top-tier Cloud GPUs, including **NVIDIA A100** and **H100**, or run hundreds of simulations in parallel for your design optimization projects using cost-effective Cloud GPUs such as **NVIDIA L4**.

Inductiva simplifies research by making high-performance computing more accessible and cost-effective. Use the power of the Cloud to **scale your simulations** and **finish your projects sooner**, while keeping your costs in check!

## About GX
[GX](https://gx.readthedocs.io/en/latest/) is a GPU-native model for solving the nonlinear gyrokinetic system for low-frequency turbulence in magnetized plasmas, in particular tokamaks and stellarators, using Fourier-Hermite-Laguerre spectral methods. This software has proven ideal for fusion reactor design and optimization, as well as for general physics research.

## What You'll Find Here
- **Tutorials:** Step-by-step guides to help you learn how to run GX through the Inductiva API. From getting started to advanced tutorials, we have you covered.
- **Benchmarks:** A trusted guide to selecting the right simulation hardware for your needs. These benchmarks, conducted using the Inductiva platform, provide insight into how GX performs on different hardware configurations.

```{banner}
:origin: gx
```

```{toctree}
---
caption: " "
maxdepth: 1
hidden: true
---
versions-and-containers
```

```{toctree}
---
caption: Tutorials
maxdepth: 2
hidden: true
---
setup-test
quick-start
```
<|MERGE_RESOLUTION|>--- conflicted
+++ resolved
@@ -1,9 +1,4 @@
-<<<<<<< HEAD
-# The Inductiva Guide to GX ☢️
-
-=======
 # The Inductiva Guide to GX ⚛️
->>>>>>> 0d5e0b2a
 Your resource hub for all things GX at Inductiva. Whether you're just starting out or an experienced user, you'll find the resources you need to accelerate your GX simulations using top-tier Cloud GPUs, including **NVIDIA A100** and **H100**, or run hundreds of simulations in parallel for your design optimization projects using cost-effective Cloud GPUs such as **NVIDIA L4**.
 
 Inductiva simplifies research by making high-performance computing more accessible and cost-effective. Use the power of the Cloud to **scale your simulations** and **finish your projects sooner**, while keeping your costs in check!
