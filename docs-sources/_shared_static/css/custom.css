--- conflicted
+++ resolved
@@ -1339,10 +1339,6 @@
 	padding: 0.25rem 0.5rem;
 }
 
-<<<<<<< HEAD
-section[id^="inductiva-"] p {
-  white-space: pre-wrap;
-=======
 
 
 .cta-bar {
@@ -1403,5 +1399,4 @@
 		width: 100%;
 		margin-top: 8px;
 	}
->>>>>>> 2334f4ad
 }