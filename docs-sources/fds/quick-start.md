# Run Your First Simulation

This tutorial will show you how to run FDS simulations using the Inductiva API.

We will cover the `box_burn_away6` from the FDS GitHub repository to help you get started with simulations.

## Prerequisites

Before running the simulation, you’ll need to download the required input files. You can either:

- **Manually download** them from the [FDS GitHub repository](https://github.com/firemodels/fds/tree/FDS-6.9.1/Verification/Fires) and place them in a folder named `Fires`,
**or**
- **Download automatically** using the link provided [here](https://storage.googleapis.com/inductiva-api-demo-files/fds-tutorials/Fires.zip).

Once downloaded, you’ll be ready to submit your simulation to the Cloud.

## Running a FDS Simulation
Here is the code required to run a FDS simulation using the Inductiva API:

```python
"""FDS example."""
import inductiva

# Allocate a machine on Google Cloud Platform
cloud_machine = inductiva.resources.MachineGroup( \
    provider="GCP",
    machine_type="c2d-highcpu-2",
    spot=True)

# Initialize the Simulator
fds = inductiva.simulators.FDS( \
    version="6.9.1")

# Run simulation
task = fds.run( \
    input_dir="/Path/to/Fires",
    sim_config_filename="box_burn_away6.fds",
    on=cloud_machine)

# Wait for the simulation to finish and download the results
task.wait()
cloud_machine.terminate()

task.download_outputs()

task.print_summary()
```

<<<<<<< HEAD
> **Note**: Setting `spot=True` enables the use of spot machines, which are available at substantial discounts.
=======
> **Note**: Setting `spot=True` enables the use of [spot machines](../how-it-works/machines/spot-machines.md), which are available at substantial discounts. 
>>>>>>> bc7f69a1
> However, your simulation may be interrupted if the cloud provider reclaims the machine.


To adapt this script for other FDS simulations, replace `input_dir` with the
path to your FDS input files and set the `sim_config_filename` accordingly.

When the simulation is complete, we terminate the machine, download the results and print a summary of the simulation as shown below.

```
Task status: Success

Timeline:
	Waiting for Input         at 21/07, 12:31:57      0.986 s
	In Queue                  at 21/07, 12:31:58      37.173 s
	Preparing to Compute      at 21/07, 12:32:35      5.523 s
	In Progress               at 21/07, 12:32:41      47.271 s
		└> 47.116 s        /opt/fds/Build/ompi_gnu_linux/fds_ompi_gnu_linux box_burn_away6.fds
	Finalizing                at 21/07, 12:33:28      0.518 s
	Success                   at 21/07, 12:33:28

Data:
	Size of zipped output:    5.35 MB
	Size of unzipped output:  39.30 MB
	Number of output files:   25

Estimated computation cost (US$): 0.00021 US$
```

As you can see in the "In Progress" line, the part of the timeline that represents the actual execution of the simulation,
the core computation time of this simulation was approximately 47.2 seconds.

You can view more details about your simulation task in the Inductiva Console [Inductiva Console](https://console.inductiva.ai/tasks), including the task timeline, logs, output storage, and other features to support your workflow.

<p align="center"><img src="./_static/console_details.png" alt="Task details panel in the Inductiva Console, showing runtime information, machine configuration, and cost estimate." width="700"></p>

```{banner_small}
:origin: fds
```<|MERGE_RESOLUTION|>--- conflicted
+++ resolved
@@ -46,11 +46,7 @@
 task.print_summary()
 ```
 
-<<<<<<< HEAD
-> **Note**: Setting `spot=True` enables the use of spot machines, which are available at substantial discounts.
-=======
 > **Note**: Setting `spot=True` enables the use of [spot machines](../how-it-works/machines/spot-machines.md), which are available at substantial discounts. 
->>>>>>> bc7f69a1
 > However, your simulation may be interrupted if the cloud provider reclaims the machine.
 
 
