--- conflicted
+++ resolved
@@ -1,12 +1,6 @@
 # Run a Temporal Boundary Layer with Stable Stratification Case
-<<<<<<< HEAD
 
 *This tutorial was written by* [Pedro Simões](P.SimoesCosta@tudelft.nl) *in collaboration with the* **Inductiva Team**
-
-=======
-*This tutorial was written by* [Pedro Simões](P.SimoesCosta@tudelft.nl) *in collaboration with the* **Inductiva Team**
->>>>>>> 985584b8
----
 
 The numerical simulation of a temporally evolving, stably stratified boundary
 layer offers a clear computational sandbox for exploring fundamental fluid
