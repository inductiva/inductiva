## Postprocessing with Inductiva

Once all your OpenFOAM simulations have completed, the next step is often to extract useful physical quantities for analysis. Common postprocessing tasks include:

- Extracting **force coefficients** (drag, lift, moment, etc.)
- Generating **pressure maps** and **velocity fields**
- Visualizing **streamlines**, **vorticity**, or **flow separation**

In this section, we demonstrate how to automate one such task: **extracting force coefficients**, specifically, moment, drag, lift, front lift, and rear lift—from each simulation and compiling them into a single CSV file. This allows you to compare results across configurations, such as different wind speeds.

By running postprocessing as a cloud task with Inductiva:
- You **avoid downloading large datasets** to your local machine
- You **reuse existing simulation outputs** efficiently via `remote_assets`
- You maintain a **clean and reproducible workflow**
- You can **scale** to hundreds or thousands of simulations seamlessly

---

### Reusing Outputs with `remote_assets`

To make the process efficient, we don’t need to manually collect or download simulation results. Instead, we launch a new Inductiva task that directly reuses the output of the simulation tasks via the `remote_assets` feature.

Each previous task's output folder is referenced remotely in the cloud and accessed by the postprocessing script without needing to duplicate or transfer files.

> 🔗 For more information, check out: [Reusing Files from Other Tasks](https://inductiva.ai/guides/scale-up/reuse-files/reuse-files)

---

### Running the Postprocessing Task

We launch a lightweight Python task on a cloud machine and run a script (`postprocess.py`) that iterates through the output folders of all simulation tasks.

Below is the launcher script that:
- Collects the output files from the original simulation tasks
- Runs the postprocessing script in a `python:slim` container
- Waits for completion and downloads the results


```python
import inductiva

# Allocate cloud machine on Google Cloud Platform
cloud_machine = inductiva.resources.MachineGroup(
    provider="GCP",
    machine_type="c2d-highcpu-2",
    spot=True)

project = inductiva.projects.Project("openfoam_dataset")

remote_assets = [task.info.storage_output_path for task in project.get_tasks()]

python_image = inductiva.simulators.CustomImage(container_image="python:slim")

task = python_image.run(
    input_dir="input_files/",
    commands=["python postprocess.py"],
    on=cloud_machine,
    remote_assets=remote_assets)

task.wait()
cloud_machine.terminate()

task.download_outputs()
task.print_summary()
```

---

### The Postprocessing Script

The script scans each folder, reads the last line of `forceCoeffs.dat`, and extracts the relevant aerodynamic coefficients. It then compiles the results into a structured CSV file.


```python
import os
import csv

# Labels for coefficient data
coefficients_labels = ["Moment", "Drag", "Lift", "Front Lift", "Rear Lift"]
output_csv = "all_coefficients.csv"
rows = []

cwd = os.getcwd()

for folder in os.listdir(cwd):
    folder_path = os.path.join(cwd, folder)
    if not os.path.isdir(folder_path):
        continue

    coeffs_path = os.path.join(
        folder_path, "postProcessing", "forceCoeffs1", "0", "forceCoeffs.dat"
    )

    try:
        with open(coeffs_path, "r") as f:
            lines = [line.strip() for line in f if line.strip()]
            last_line = lines[-1]
            parts = last_line.split()

        values = list(map(float, parts[1:6]))
        row = {"Task id": folder}
        row.update(dict(zip(coefficients_labels, values)))
        rows.append(row)

    except Exception as e:
        print(f"Error in '{folder}': {e}")

# Write to CSV
if rows:
    fieldnames = ["Task id"] + coefficients_labels
    with open(output_csv, mode="w", newline="") as csvfile:
        writer = csv.DictWriter(csvfile, fieldnames=fieldnames)
        writer.writeheader()
        writer.writerows(rows)
```

---

### Output

When the task completes, it produces an `all_coefficients.csv` file that looks like this:

```
Task id, Moment, Drag, Lift, Front Lift, Rear Lift
3b9n21xqqt97nbec07yzr6wzr, -0.034, 0.28, -1.34, -0.52, -0.82
d5r521g6igus8wh9c3yy8fbry, -0.056, 0.36, -1.65, -0.73, -0.92
...
```

This consolidated CSV is ready for visualization, comparison, statistical analysis, or even training a surrogate model.

---

### 🔍 Why Use a Separate Task?

Using a separate Inductiva task for postprocessing offers several advantages:

<<<<<<< HEAD
- ✅ **Reproducibility** – The script is versioned and can be rerun reliably
- ✅ **Portability** – Easy to adapt to new datasets or workflows
- ✅ **Efficiency** – No need to download or re-upload heavy simulation results
- ✅ **Scalability** – Supports processing large datasets without extra effort
=======
Inductiva can simplify research by making high-performance computing more accessible and cost-effective.

```{banner_small}
:origin: openfoam
```
>>>>>>> 53dc63e1
<|MERGE_RESOLUTION|>--- conflicted
+++ resolved
@@ -135,15 +135,13 @@
 
 Using a separate Inductiva task for postprocessing offers several advantages:
 
-<<<<<<< HEAD
 - ✅ **Reproducibility** – The script is versioned and can be rerun reliably
 - ✅ **Portability** – Easy to adapt to new datasets or workflows
 - ✅ **Efficiency** – No need to download or re-upload heavy simulation results
 - ✅ **Scalability** – Supports processing large datasets without extra effort
-=======
+
 Inductiva can simplify research by making high-performance computing more accessible and cost-effective.
 
 ```{banner_small}
 :origin: openfoam
-```
->>>>>>> 53dc63e1
+```