# Run the Simulation on an MPI Cluster
You’re almost ready to scale your simulation across multiple machines, unlocking the full power of an **MPI Cluster**. 
Running simulations in parallel across a cluster can dramatically reduce computation time by distributing the workload over 
many machines.

## Update Simulation Parameters to Use 224 vCPUs
Currently, the simulation is configured to run on 112 vCPUs. To fully utilize the MPI Cluster — which provides 224 vCPUs across two machines — you’ll need to adjust the simulation parameters accordingly.

<<<<<<< HEAD
Currently, the simulation is configured to run on 180 vCPUs. To fully utilize
your **MPI Cluster**, which provides 360 vCPUs across multiple machines, you
need to update your configuration accordingly.

Edit the file `system/include/caseDefinition` to increase the number of cores
and adjust the decomposition settings:
=======
Open the file `system/include/caseDefinition` and update the number of cores and decomposition settings:
>>>>>>> 0ef47177

```diff
-nCores              180;              // Number of cores used for simulation
+nCores              360;              // Number of cores used for simulation
decompositionMethod hierarchical;      // Decomposition method
-nHierarchical       (9 5 4);           // Coefficients for hierarchical decomposition
+nHierarchical       (15 6 4);          // Coefficients for hierarchical decomposition
```

These changes ensure that the simulation workload is properly partitioned across all available processors for optimal parallel performance.

## Run your simulation
Below is the updated Python script for running the simulation across two machines using an MPI cluster.

```python
import inductiva

# Allocate cloud machine on Google Cloud Platform
cloud_machine = inductiva.resources.MPICluster( \
    provider="GCP",
    machine_type="c3d-highcpu-180",
    num_machines=2,
    data_disk_gb=100,
    spot=True)

# Initialize OpenFOAM stack
openfoam = inductiva.simulators.OpenFOAM(
    version="2412",
    distribution="esi"
    )

simulation_commands = [
    "cp system/controlDict.noWrite system/controlDict",
    "cp system/fvSolution.fixedIter system/fvSolution",
    "decomposePar -constant",
    "restore0Dir -processor",
    "renumberMesh -constant -overwrite -parallel",
    "potentialFoam -initialiseUBCs -parallel",
    "applyBoundaryLayer -ybl '0.0450244' -parallel",
    "simpleFoam -parallel",
]

task = openfoam.run( \
    input_dir="/Path/to/openfoam-occDrivAerStaticMesh",
    commands=simulation_commands,
    on=cloud_machine)

# Wait for the simulation to finish and download the results
task.wait()
cloud_machine.terminate()

task.download_outputs()

task.print_summary()
```

### How Parallel Commands Are Handled
As mentioned previously, the Inductiva API automatically detects parallel commands by checking for the `-parallel` flag in your command list. When present, it configures the command to run across the entire MPI cluster without requiring any manual setup.

Just like in the single-machine simulation, once the run is complete, the machines are automatically shut down, the results are downloaded, and a detailed summary is printed, as shown below.

```
```

<<<<<<< HEAD
As you can see in the “In Progress” line, the part of the timeline that
represents the actual execution of the simulation, we have all our commands that
ran during the simulation, including the parallel commands. You can also see
that those commands ran on 360 vCPUs, which is the total number of vCPUs available
on our MPI Cluster.
=======
As shown in the “In Progress” line, all the commands (including those executed in parallel) are listed. You can also notice 
that these commands ran on 224 vCPUs, representing the full capacity of our MPI cluster.

With this setup, the computation time was reduced to ---, achieving a --- -fold speedup compared to the previous single-machine simulation.

Keep reading for a deeper dive into performance analysis and various configuration options for your simulation and MPI cluster.
>>>>>>> 0ef47177


<|MERGE_RESOLUTION|>--- conflicted
+++ resolved
@@ -3,19 +3,10 @@
 Running simulations in parallel across a cluster can dramatically reduce computation time by distributing the workload over 
 many machines.
 
-## Update Simulation Parameters to Use 224 vCPUs
-Currently, the simulation is configured to run on 112 vCPUs. To fully utilize the MPI Cluster — which provides 224 vCPUs across two machines — you’ll need to adjust the simulation parameters accordingly.
+## Update Simulation Parameters to Use 360 vCPUs
+Currently, the simulation is configured to run on 180 vCPUs. To fully utilize the MPI Cluster — which provides 360 vCPUs across two machines — you’ll need to adjust the simulation parameters accordingly.
 
-<<<<<<< HEAD
-Currently, the simulation is configured to run on 180 vCPUs. To fully utilize
-your **MPI Cluster**, which provides 360 vCPUs across multiple machines, you
-need to update your configuration accordingly.
-
-Edit the file `system/include/caseDefinition` to increase the number of cores
-and adjust the decomposition settings:
-=======
 Open the file `system/include/caseDefinition` and update the number of cores and decomposition settings:
->>>>>>> 0ef47177
 
 ```diff
 -nCores              180;              // Number of cores used for simulation
@@ -80,19 +71,11 @@
 ```
 ```
 
-<<<<<<< HEAD
-As you can see in the “In Progress” line, the part of the timeline that
-represents the actual execution of the simulation, we have all our commands that
-ran during the simulation, including the parallel commands. You can also see
-that those commands ran on 360 vCPUs, which is the total number of vCPUs available
-on our MPI Cluster.
-=======
 As shown in the “In Progress” line, all the commands (including those executed in parallel) are listed. You can also notice 
-that these commands ran on 224 vCPUs, representing the full capacity of our MPI cluster.
+that these commands ran on 360 vCPUs, representing the full capacity of our MPI cluster.
 
 With this setup, the computation time was reduced to ---, achieving a --- -fold speedup compared to the previous single-machine simulation.
 
 Keep reading for a deeper dive into performance analysis and various configuration options for your simulation and MPI cluster.
->>>>>>> 0ef47177
 
 
