--- conflicted
+++ resolved
@@ -14,13 +14,8 @@
 -cloud_machine = inductiva.resources.MachineGroup(
 +cloud_machine = inductiva.resources.MPICluster(
     provider="GCP",
-<<<<<<< HEAD
     machine_type="c3d-highcpu-180",
 +    num_machines=2,
-=======
-    machine_type="c2d-highcpu-112",
-+   num_machines=2,
->>>>>>> 0ef47177
     spot=True)
 ```
 
