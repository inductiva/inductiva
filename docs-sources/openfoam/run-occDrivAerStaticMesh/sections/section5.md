# Scaling Even Further
In the previous sections of this tutorial, we scaled our simulation from a single machine to a basic MPI cluster with two nodes. 
Now, we’ll take it a step further by running the simulation on four machines, allowing us to explore how performance improves with 
increased computing resources.

In this section, we’ll compare two scenarios:
* With Hyperthreading **Enabled**: Utilizing all available virtual CPUs (vCPUs)
* With Hyperthreading **Disabled**: Using only the physical cores

## Scaling to Four Machines (With Hyperthreading)
The code to run the simulation on four machines is identical to the one used in the two-machine setup — no changes are needed in the Python script itself.

To scale the simulation to four machines, make the following adjustments before executing the script:

1. **Update** the `MPICluster` configuration:
Set `num_machines=4`.

<<<<<<< HEAD
## Scaling to Four Machines

Scaling this simulation to four machines is straightforward. You simply need to
update the `num_machines` parameter in your `MPICluster` configuration to 4 and
you need to edit the `caseDefinition` file to use 720 vCPUs, as shown below:
=======
2. **Modify** the `caseDefinition` file to use **448 vCPUs**, as shown below:
>>>>>>> 0ef47177

```diff
-nCores              360;              // Number of cores used for simulation
+nCores              720;              // Number of cores used for simulation
decompositionMethod hierarchical;      // Decomposition method
-nHierarchical       (15 6 4);           // Coefficients for hierarchical decomposition
+nHierarchical       (18 10 4);          // Coefficients for hierarchical decomposition
```

<<<<<<< HEAD
By using 720 vCPUs, this means that we are using hyperthreading, which allows us to
leverage all available virtual CPUs on the four machines.

## Running the Simulation

Here is the code required to run the simulation using the Inductiva API:

```python
import inductiva

# Allocate cloud machine on Google Cloud Platform
cloud_machine = inductiva.resources.MPICluster( \
    provider="GCP",
    machine_type="c2d-highcpu-180",
    data_disk_gb=100,
    num_machines=4,
    spot=True)

# Initialize OpenFOAM stack
openfoam = inductiva.simulators.OpenFOAM(
    version="2412",
    distribution="esi"
    )

simulation_commands = [
    "cp system/controlDict.noWrite system/controlDict",
    "cp system/fvSolution.fixedIter system/fvSolution",
    "decomposePar -constant",
    "restore0Dir -processor",
    "renumberMesh -constant -overwrite -parallel",
    "potentialFoam -initialiseUBCs -parallel",
    "applyBoundaryLayer -ybl '0.0450244' -parallel",
    "simpleFoam -parallel",
]

task = openfoam.run( \
    input_dir="/Path/to/openfoam-occDrivAerStaticMesh",
    commands=simulation_commands,
    on=cloud_machine)

# Wait for the simulation to finish and download the results
task.wait()
cloud_machine.terminate()

task.download_outputs()

task.print_summary()
```
=======
This setup uses all virtual CPUs available across the four machines, which **includes hyperthreading by default**.
>>>>>>> 0ef47177

Once these updates are made, you can run the simulation exactly as before.

<<<<<<< HEAD
Turning off hyperthreading is as simple as changing a couple of parameters when
allocatiing your `MPICluster`. You can set the `use_hwthread_cpus` parameter to
`False` and the `np` parameter to `360`, which is the number of physical
cores available across the four machines.
=======
## Scaling to Four Machines (No Hyperthreading)
To disable hyperthreading and run the simulation using only **physical cores**, adjust the `MPICluster`configuration by setting the `use_hwthread_cpus` parameter to `False` and the `np` parameter to `224` (the total number of physical cores across the four machines).
>>>>>>> 0ef47177

```python
cloud_machine = inductiva.resources.MPICluster( \
    provider="GCP",
    machine_type="c3d-highcpu-180",
    data_disk_gb=100,
    num_machines=4,
<<<<<<< HEAD
    np=360, # Number of processes mpi will use
=======
    np=224, #Number of processes MPI will use
>>>>>>> 0ef47177
    use_hwthread_cpus=False, # Disable hyperthreading
    spot=True)
```

<<<<<<< HEAD
Don't forget to revert the `caseDefinition` file to use 360 vCPUs, as shown below:
=======
Make sure to revert the `caseDefinition` file to match the new configuration:
>>>>>>> 0ef47177

```diff
nCores              360;              // Number of cores used for simulation
decompositionMethod hierarchical;      // Decomposition method
nHierarchical       (15 6 4);           // Coefficients for hierarchical decomposition
```

<<<<<<< HEAD
If now you run the simulation you will be using only the physical cores available
across the four machines, which is 360 vCPUs.
=======
This setup ensures that only the 224 physical cores across the four machines are used.
>>>>>>> 0ef47177

## Reviewing the Results
Now that you've run the simulation in both configurations, you can compare performance and determine the impact of hyperthreading and cluster scaling.<|MERGE_RESOLUTION|>--- conflicted
+++ resolved
@@ -15,15 +15,7 @@
 1. **Update** the `MPICluster` configuration:
 Set `num_machines=4`.
 
-<<<<<<< HEAD
-## Scaling to Four Machines
-
-Scaling this simulation to four machines is straightforward. You simply need to
-update the `num_machines` parameter in your `MPICluster` configuration to 4 and
-you need to edit the `caseDefinition` file to use 720 vCPUs, as shown below:
-=======
-2. **Modify** the `caseDefinition` file to use **448 vCPUs**, as shown below:
->>>>>>> 0ef47177
+2. **Modify** the `caseDefinition` file to use **720 vCPUs**, as shown below:
 
 ```diff
 -nCores              360;              // Number of cores used for simulation
@@ -33,70 +25,12 @@
 +nHierarchical       (18 10 4);          // Coefficients for hierarchical decomposition
 ```
 
-<<<<<<< HEAD
-By using 720 vCPUs, this means that we are using hyperthreading, which allows us to
-leverage all available virtual CPUs on the four machines.
-
-## Running the Simulation
-
-Here is the code required to run the simulation using the Inductiva API:
-
-```python
-import inductiva
-
-# Allocate cloud machine on Google Cloud Platform
-cloud_machine = inductiva.resources.MPICluster( \
-    provider="GCP",
-    machine_type="c2d-highcpu-180",
-    data_disk_gb=100,
-    num_machines=4,
-    spot=True)
-
-# Initialize OpenFOAM stack
-openfoam = inductiva.simulators.OpenFOAM(
-    version="2412",
-    distribution="esi"
-    )
-
-simulation_commands = [
-    "cp system/controlDict.noWrite system/controlDict",
-    "cp system/fvSolution.fixedIter system/fvSolution",
-    "decomposePar -constant",
-    "restore0Dir -processor",
-    "renumberMesh -constant -overwrite -parallel",
-    "potentialFoam -initialiseUBCs -parallel",
-    "applyBoundaryLayer -ybl '0.0450244' -parallel",
-    "simpleFoam -parallel",
-]
-
-task = openfoam.run( \
-    input_dir="/Path/to/openfoam-occDrivAerStaticMesh",
-    commands=simulation_commands,
-    on=cloud_machine)
-
-# Wait for the simulation to finish and download the results
-task.wait()
-cloud_machine.terminate()
-
-task.download_outputs()
-
-task.print_summary()
-```
-=======
 This setup uses all virtual CPUs available across the four machines, which **includes hyperthreading by default**.
->>>>>>> 0ef47177
 
 Once these updates are made, you can run the simulation exactly as before.
 
-<<<<<<< HEAD
-Turning off hyperthreading is as simple as changing a couple of parameters when
-allocatiing your `MPICluster`. You can set the `use_hwthread_cpus` parameter to
-`False` and the `np` parameter to `360`, which is the number of physical
-cores available across the four machines.
-=======
 ## Scaling to Four Machines (No Hyperthreading)
-To disable hyperthreading and run the simulation using only **physical cores**, adjust the `MPICluster`configuration by setting the `use_hwthread_cpus` parameter to `False` and the `np` parameter to `224` (the total number of physical cores across the four machines).
->>>>>>> 0ef47177
+To disable hyperthreading and run the simulation using only **physical cores**, adjust the `MPICluster`configuration by setting the `use_hwthread_cpus` parameter to `False` and the `np` parameter to `360` (the total number of physical cores across the four machines).
 
 ```python
 cloud_machine = inductiva.resources.MPICluster( \
@@ -104,20 +38,12 @@
     machine_type="c3d-highcpu-180",
     data_disk_gb=100,
     num_machines=4,
-<<<<<<< HEAD
-    np=360, # Number of processes mpi will use
-=======
-    np=224, #Number of processes MPI will use
->>>>>>> 0ef47177
+    np=360, #Number of processes MPI will use
     use_hwthread_cpus=False, # Disable hyperthreading
     spot=True)
 ```
 
-<<<<<<< HEAD
-Don't forget to revert the `caseDefinition` file to use 360 vCPUs, as shown below:
-=======
 Make sure to revert the `caseDefinition` file to match the new configuration:
->>>>>>> 0ef47177
 
 ```diff
 nCores              360;              // Number of cores used for simulation
@@ -125,12 +51,7 @@
 nHierarchical       (15 6 4);           // Coefficients for hierarchical decomposition
 ```
 
-<<<<<<< HEAD
-If now you run the simulation you will be using only the physical cores available
-across the four machines, which is 360 vCPUs.
-=======
-This setup ensures that only the 224 physical cores across the four machines are used.
->>>>>>> 0ef47177
+This setup ensures that only the 360 physical cores across the four machines are used.
 
 ## Reviewing the Results
 Now that you've run the simulation in both configurations, you can compare performance and determine the impact of hyperthreading and cluster scaling.