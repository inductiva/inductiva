# inductiva **containers** [\[subcommands\]](#subcommands) [\[flags\]](#flags)

The `inductiva containers` command provides utilities for managing custom user containers. It allows users to convert Docker images into Apptainer-compatible `.sif` files and upload them to their Inductiva private storage for use in simulations.

##  Subcommands
### `convert`

Transforms a local or remote Docker image into a `.sif` file using Apptainer. 
This can be useful for users that want to see the conversion result and test the SIF file before uploading it to the remote storage. 

```bash
inductiva containers convert <IMAGE> <OUTPUT>
```
- `<IMAGE>` is the Docker image reference. Can be a Docher Hub reference (docker:// URL), a local image (name or ID) or a `.tar` archive exported from Docker.
- `<OUTPUT>` is the local path to save the resulting `.sif` file.

Sample usage:

```bash
# Convert a local image to SIF
inductiva containers convert my-image:latest ./my-image.sif

# Convert a Docker Hub image to SIF
inductiva containers convert docker://python:3.11-slim ./python.sif
```

### `upload`

Converts a Docker image to a `.sif` file and uploads it to the user's Inductiva private storage.

```bash
inductiva containers upload <IMAGE> [<OUTPUT_PATH>]
```
- `<IMAGE>` is the Docker image reference. Can be a Docher Hub reference (`docker://` URL), a local image (name or ID) or a `.tar` archive exported from Docker.
- `<OUTPUT_PATH>` is the path where the `.sif` file will be stored in Inductiva storage.
Defaults to: `my-containers/<image-name>.sif` if omitted.

Sample usage:

```bash
# Convert and upload a local Docker image
inductiva containers upload my-simulation-image

# Convert and upload a Docker Hub CFD image (SU2) with a custom storage path
inductiva containers upload docker://su2code/su2:latest my-containers/su2-cfd.sif
```

### `list (ls)` [\[flags\]](#flags-for-list)
List all container files stored in remote storage. If **no folder is provided**, it defaults to the `my-containers` directory.

```bash
inductiva containers list [<FOLDER>]
```

List container files from a specific folder:
```sh
inductiva containers list my-containers/project-a
```

Sample output:

```bash
$ inductiva containers ls
 NAME             SIZE        CREATION TIME
 container1.sif   200.00 MB   26/03, 16:41:14
 container2.sif   100.00 MB   26/03, 16:41:14
 container3.sif   300.00 MB   26/03, 16:41:14

Total storage size used:
        Volume: XXX GB
        Cost: YYY US$/month
```

<h4 id="flags-for-list">Flags</h4>

**`--max-results, -m`** (default:10)

Limits the number of results returned.

### `remove (rm)` [\[flags\]](#flags-for-remove)

Delete a container file from your Inductiva remote storage.
This action is **permanent** and cannot be undone — use with caution.

If no folder is provided, it defaults to `my-containers`.

```bash
inductiva containers remove [<FOLDER>]
```

Sample usage:

```bash
# Remove a container with confirmation
inductiva containers rm -n nginx.sif

# Remove a container without confirmation prompt
inductiva containers rm -n nginx.sif -y

# Remove a container from a specific folder
inductiva containers rm my-custom-folder -n my-container.sif
```

<<<<<<< HEAD
<h4 id="flags-for-remove">Flags</h4>

**`--name, -n`** (required)

The name of the container file to be removed.

---

**`--yes, -y`**

Skip the confirmation prompt and delete the container immediately.

## Flags
### `-h, --help`

Show help message and exit.

## Need Help?
Run the following command for more details:

```sh
inductiva containers --help
=======
If the container is found, the CLI will prompt you for confirmation unless the --yes flag is used.


```{banner_small}
:origin: cli-containers
>>>>>>> a3bbae0d
```<|MERGE_RESOLUTION|>--- conflicted
+++ resolved
@@ -101,7 +101,6 @@
 inductiva containers rm my-custom-folder -n my-container.sif
 ```
 
-<<<<<<< HEAD
 <h4 id="flags-for-remove">Flags</h4>
 
 **`--name, -n`** (required)
@@ -124,11 +123,8 @@
 
 ```sh
 inductiva containers --help
-=======
-If the container is found, the CLI will prompt you for confirmation unless the --yes flag is used.
-
+```
 
 ```{banner_small}
 :origin: cli-containers
->>>>>>> a3bbae0d
 ```