--- conflicted
+++ resolved
@@ -339,56 +339,10 @@
             filename="benchmark.csv")
 ```
 
-<<<<<<< HEAD
-=======
 ```{banner_small}
 :origin: benchmarks_export_data
 ```
 
-## Step 5: Visualize the Benchmark Results in the Console
-
-Now that your benchmark has run, it's time to analyze the results and identify the best machine configuration
-based on computation time and cost.
-
-The [Inductiva Console](https://console-dev.inductiva.ai/dashboard) provides a powerful UI for inspecting benchmark
-performance. Here's how you can explore your results:
-
-### 1. Go to the Benchmarks section
-
-Click on the [Benchmarks](https://console.inductiva.ai/benchmarks) tab in the sidebar. You'll see a list of all benchmarks
-you've run over time.
-
-![List of Benchmarks](./_static/list-of-benchmarks.png)
-
-### 2. Open your specific benchmark
-
-Find and click on the benchmark you're interested in — in this case, [`splishsplash-fluid-cube`](https://console.inductiva.ai/benchmarks/splishsplash-fluid-cube?tab=realtime).
-This opens a page with real-time monitoring details, including overall progress, the list of tasks, and the machine
-groups involved in the benchmark.
-
-![Benchmark Real Time tab](./_static/benchmark-real-time.png)
-
-### 3. View the statistics
-
-Navigate to the [Statistics](https://console.inductiva.ai/benchmarks/splishsplash-fluid-cube?tab=statistics) tab.
-Here, you'll find summary insights such as the **fastest** and **cheapest** machine types, along with our 
-**recommended machine** that balances both speed and cost. You'll also see comparison plots showing: execution 
-**duration** per machine type, estimated **cost** per machine type and overall **recommendation score**.
-
-![Benchmark Statistics tab 1](./_static/benchmark-stats-1.gif)
-
-### 4. Explore the Cost vs Duration plot
-
-Scroll down to find the **"Cost vs Duration"** plot. This gives you a clear visual comparison of trade-offs between 
-execution time and price — making it easier to choose the ideal machine type for your use case.
-
-![Benchmark Statistics tab 2](./_static/benchmark-stats-2.gif)
-
-```{banner_small}
-:origin: benchmarks_vizualization
-```
-
->>>>>>> e3506db0
 ## Bonus: Adding a New Machine for Comparison
 
 You may decide to test additional machines after completing the initial benchmark. For instance, let’s add the `n2-standard-32` machine to the existing benchmark and execute only this run.
