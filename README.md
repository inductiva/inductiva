
[![Python package](https://github.com/inductiva/inductiva/actions/workflows/python-package.yml/badge.svg)](https://github.com/inductiva/inductiva/actions/workflows/python-package.yml)

![linkedin_header](https://user-images.githubusercontent.com/104431973/231184851-0ce34289-593e-4832-aaa2-9aae652113f5.jpg)

## Large scale simulations made simple

Inductiva API provides dozens of open-source physical simulation packages from your laptop. Users can start simulating right away, with no hardware setup issues and no software configuration headaches. Additionally, we provide a transparent way to scale your simulations to the next-level with one-line of code.

One can **run** simulations in two ways:
- **High-level Simulation:** We provide pre-built scenarios that define a physical model (e.g., the dam break scenario in fluid dynamics). Users are allowed to define some parameters of the scenarios, choose the method of simulation with a few parameters and accelerate their simulations with the best hardware available for them. 

Example of how to run the dam break scenario:
```python
from inductiva import fluids

scenario = fluids.DamBreak(dimensions=(1., 0.3, 0.3))

output = scenario.simulate()
video = output.render()
```

- **Low-level Simulation:** Users familiar with the simulators can submit their previously prepared simulation configuration files. In this way, users can immediatelly take advantage of performant hardware to speed up their simulations, without having to change any of their existing simulation scripts. Moreover, users may want to execute more than just one simulation and via API they can do it in a couple of lines of code. 

Example of how to run a low-level simulation:
```python
from inductiva import fluids

simulator = fluids.DualSPHysics()

output_dir = simulator.run(input_dir="FlowCylinder",
                           sim_config_filename="CaseFlowCylinder_Re200_Def.xml",
                           output_dir="Flow",
                           device="gpu")
```

Find more examples of simulations at the [tutorials section](https://github.com/inductiva/inductiva/tree/main/demos).

Our goal is to provide researchers and engineers with an easy and fast way to scale their simulations and explore various designs. 


## Simulators

The simulators we provide are all open-source and have their own dedicated documentation.

Currently, we have available the following simulators:
- [SPlisHSPlasH](https://github.com/InteractiveComputerGraphics/SPlisHSPlasH)
- [DualSPHysics](https://github.com/DualSPHysics/DualSPHysics)
- [OpenFOAM](https://www.openfoam.com/)
- [SWASH](https://swash.sourceforge.io/)
- [xBeach](https://oss.deltares.nl/web/xbeach/)
- [GROMACS](https://www.gromacs.org/)

If you would like other simulators to be added, contact us at [simulations@inductiva.ai](mailto:simulations@inductiva.ai).

## Scenarios

### Fluid block

This scenario simulates the motion of a fluid block in a unit cubic tank under
the action of gravity. The fluid motion is simulated using the [Smoothed
Particle Hydrodynamics](https://en.wikipedia.org/wiki/Smoothed-particle_hydrodynamics)
method. The fluid block is initialized with a given velocity, dimensions and
physical properties (density and viscosity).

#### Example

Initialize the scenario:

```python
from inductiva import fluids

scenario = fluids.FluidBlock(density=1e3,
                             kinematic_viscosity=1e-6,
                             position=(0.3, 0.3, 0.3),
                             dimensions=(0.4, 0.4, 0.4),
                             initial_velocity=(0.0, 0.0, 0.0))
```

The user can specify the fluid density (in kg/m^3), kinematic viscosity (in
m^2/s), initial position (in m), dimensions (in m) and velocity (in m/s).

Run the simulation:

```python
output = scenario.simulate(simulator=fluids.SPlisHSPlasH(),
                           simulation_time=1,
                           time_step=0.001,
                           output_time_step=0.05)
```

The user can specify the total simulation time, the adopted time step and the
time step between outputs (all in seconds). By default, the simulation is run
with SPliSHSPlasH, but the user can specify a different simulator. The available
simulators for this scenario are SPlisHSPlasH and DualSPHysics.

Visualize the results:

```python
output.render()
```

\[TODO @IvanPombo: add gif with render\]

### Wind Tunnel

This scenario simulates the aerodynamics of an object inside a virtual
[Wind Tunnel](https://en.wikipedia.org/wiki/Wind_tunnel) for a given air flow velocity.
At the moment, the system is modelled with the steady-state equations for incompressible flow and
the $k-\epsilon$ turbulence models.

#### Example

Initialize the scenario:

```python
from inductiva import fluids

scenario = fluids.WindTunnel(
    flow_velocity=[30, 0, 0],
    domain_geometry={"x": [-6, 12], "y": [-5, 5], "z": [0, 10]})
```

The user can specify the flow velocity vector (in m/s) and the domain geometry (in m).

Run the simulation:

```python
output = scenario.simulate(object_path="vehicle.obj",
                           simulation_time = 100,
                           output_time_step = 50,
                           resolution = "medium")
```

The user needs to specify the object to insert inside the wind tunnel and thereafter,
select the total simulation time, the step between outputs and the resolution of the simulation.

After the simulation has finished, the user has the possibility to obtain several metrics:

```python

pressure_field = output.get_physical_field("pressure")

slice = output.get_flow_slice("velocity")

streamlines = output.get_streamlines("velocity")
```

Visualize the outputs:

```python
pressure_field.render()
```

\[TODO @IvanPombo: add gif with render\]

```python
pressure_field.render_frame()
```

\[TODO @IvanPombo: add gif with render\]

```python
pressure_field.render_frame()
```

\[TODO @IvanPombo: add gif with render\]

### Coastal area

This scenario simulates the propagation of waves in a coastal area, by solving
the [shallow water equations](https://en.wikipedia.org/wiki/Shallow_water_equations)
in a given bathymetric profile (i.e., the depth of the sea bottom). For now,
this profile is fixed to be that of Praia do Carneiro beach, in Porto, Portugal.
Waves are injected at the boundary opposite to the beach, and propagate towards
the shore, interacting with the different elements of the bathymetry.

#### Example

Initialize the scenario:

```python
from inductiva import fluids

scenario = fluids.CoastalArea(wave_amplitude=2.5,
                              wave_period=5.5,
                              water_level=1.0)
```

The user can specify the wave amplitude (in meters) and period (in seconds), as
well as the base water level (in meters).

Run the simulation:

```python
output = scenario.simulate(simulation_time=120,
                           time_step=0.1,
                           output_time_step=1)
```

The user can specify the total simulation time, the adopted time step and the
time step between outputs (all in seconds).

Visualize the results:

```python
output.render(quantity="water_level")
```

This produces a movie of the temporal evolution of the water level in the
coastal area.

![Coastal area simulation. Water level render.](resources/media/coastal_area.gif)


### MDWaterBox

This scenario simulates a system that consists of a cubic box filled with water molecules, evolving according to the rules of Molecular Dynamics: this means that the water molecules' positions are updated according to Newton's equation in discrete time steps. The force that acts upon the particles is computed using standard molecular force fields. The implementation of this scenario was inspired by [this article](https://arxiv.org/abs/2112.03383). 

#### Example

First we initialize the scenario:
<<<<<<< HEAD
```
from inductiva import molecules
=======
```python
from inductiva.molecules.scenarios import MDWaterBox
>>>>>>> b460637f

scenario = molecules.MDWaterBox(temperature = 300, box_size = 2.3)
```

The user can specify the temperature (in Kelvin) and the box size (length of one of the cube's edges, in nanometers). The numbers above correspond to the default values.

After the initialization, we are ready to simulate the system:

<<<<<<< HEAD
```
output = scenario.simulate(simulation_time = 10,
                           nsteps_minim = 5000)
=======
```python
output = scenario.simulate(simulation_time = 10, nsteps_minim = 5000)
>>>>>>> b460637f
```

The simulate method initializes a simulation using cloud resources. The user can set the duration of the simulation in nanoseconds and the number of steps for the energy minimization.

Finally, we can visualize the simulation: 
```python
view = output.render_interactive()
view
```
This renders the trajectory in an interactive visualization that can be manipulated in a jupyter notebook: 
<p align="center">
  <img width="900" height="300" src="https://github.com/inductiva/inductiva/assets/114397668/6cc809ed-085b-4fc6-b1a6-358be03cd061">
</p>


### ProteinSolvation

The ProteinSolvation scenario models the dynamics of a protein whose structure is described by a PDB file. The protein is placed in a cubic box filled with water. If the protein has a non-zero electric charge, charged ions are added to the solution to neutralize the system. First, the system undergoes an [energy minimization](https://manual.gromacs.org/current/reference-manual/algorithms/energy-minimization.html) process to eliminate any steric clashes or structural issues within the protein-water system. After this, the position of the atoms in this system is updated according to Newton's equation in discrete time steps. The force that acts upon the particles is computed using standard molecular force fields.

#### Example

First we initialize the scenario:
<<<<<<< HEAD
```
from inductiva import molecules
=======
```python
from inductiva.molecules.scenarios import ProteinSolvation
>>>>>>> b460637f

scenario = molecules.ProteinSolvation(pdb_file, temperature = 300)
```

The user must provide the path for the PDB file (pdb_file) corresponding to the protein to be simulated. Aditionally, one can specify the temperature (in Kelvin), which defaults to 300 K. 

After the initialization, we are ready to run the simulation:

```python
output = scenario.simulate(simulation_time = 10, nsteps_minim = 5000)
```
<<<<<<< HEAD
output = scenario.simulate(simulation_time = 10,
                           nsteps_minim = 5000)
=======
The simulate method initializes the simulation. In this call, we can set the simulation duration (in ns) and the number of steps for the energy minimization. 

Visualize the results: 
```python
view = ouptut.render_interctive(representation= "ball+stick", add_backbone=True)
>>>>>>> b460637f
```

This yields an interactive visualization of the protein's trajectory that can be visualized and manipulated in a standard jupyter notebook. The user can specify the representation used for the protein and choose to add the backbone to the visualization.  
<p align="center">
  <img width="900" height="300" src="https://github.com/inductiva/inductiva/assets/114397668/d8eb9c0b-8809-4da6-97a1-3448f2809af3">
</p>


## Installation

It is super simple to start using the API if you are already familiar with Python package management.
One just needs to do
```
pip install inductiva
```

and your are good to go! You are ready to start [exploring our tutorial notebooks](https://github.com/inductiva/inductiva/tree/main/demos).

Notice that, in a local computer you just need to do this once. When opening the tutorials in Google Colab, you may need to re-install this
between notebooks.

## API access tokens

Please request your demo API token via the following Google Form (we will reply to you by email):

[Request API token](https://docs.google.com/forms/d/e/1FAIpQLSflytIIwzaBE_ZzoRloVm3uTo1OQCH6Cqhw3bhFVnC61s7Wmw/viewform)
<|MERGE_RESOLUTION|>--- conflicted
+++ resolved
@@ -220,13 +220,8 @@
 #### Example
 
 First we initialize the scenario:
-<<<<<<< HEAD
 ```
 from inductiva import molecules
-=======
-```python
-from inductiva.molecules.scenarios import MDWaterBox
->>>>>>> b460637f
 
 scenario = molecules.MDWaterBox(temperature = 300, box_size = 2.3)
 ```
@@ -235,15 +230,11 @@
 
 After the initialization, we are ready to simulate the system:
 
-<<<<<<< HEAD
+```python
+output = scenario.simulate(simulation_time = 10, nsteps_minim = 5000)
 ```
 output = scenario.simulate(simulation_time = 10,
                            nsteps_minim = 5000)
-=======
-```python
-output = scenario.simulate(simulation_time = 10, nsteps_minim = 5000)
->>>>>>> b460637f
-```
 
 The simulate method initializes a simulation using cloud resources. The user can set the duration of the simulation in nanoseconds and the number of steps for the energy minimization.
 
@@ -265,13 +256,8 @@
 #### Example
 
 First we initialize the scenario:
-<<<<<<< HEAD
 ```
 from inductiva import molecules
-=======
-```python
-from inductiva.molecules.scenarios import ProteinSolvation
->>>>>>> b460637f
 
 scenario = molecules.ProteinSolvation(pdb_file, temperature = 300)
 ```
@@ -283,16 +269,13 @@
 ```python
 output = scenario.simulate(simulation_time = 10, nsteps_minim = 5000)
 ```
-<<<<<<< HEAD
 output = scenario.simulate(simulation_time = 10,
                            nsteps_minim = 5000)
-=======
 The simulate method initializes the simulation. In this call, we can set the simulation duration (in ns) and the number of steps for the energy minimization. 
 
 Visualize the results: 
 ```python
 view = ouptut.render_interctive(representation= "ball+stick", add_backbone=True)
->>>>>>> b460637f
 ```
 
 This yields an interactive visualization of the protein's trajectory that can be visualized and manipulated in a standard jupyter notebook. The user can specify the representation used for the protein and choose to add the backbone to the visualization.  
